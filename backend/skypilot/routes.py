--- conflicted
+++ resolved
@@ -1457,7 +1457,6 @@
         )
 
 
-<<<<<<< HEAD
 # VSCode Tunnel Info Endpoint
 from skypilot.vscode_parser import get_vscode_tunnel_info
 
@@ -1483,7 +1482,9 @@
     except Exception as e:
         raise HTTPException(
             status_code=500, detail=f"Failed to get VSCode tunnel info: {str(e)}"
-=======
+        )
+
+
 @router.get("/cost-report")
 async def get_cost_report(request: Request, response: Response):
     """Get cost report for all clusters."""
@@ -1493,5 +1494,4 @@
     except Exception as e:
         raise HTTPException(
             status_code=500, detail=f"Failed to get cost report: {str(e)}"
->>>>>>> 33275b77
         )