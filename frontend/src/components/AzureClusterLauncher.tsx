--- conflicted
+++ resolved
@@ -123,10 +123,7 @@
       fetchAvailableInstanceTypes();
       fetchAvailableRegions();
       fetchStorageBuckets();
-<<<<<<< HEAD
       fetchDockerImages();
-=======
-      fetchContainerRegistries();
       if (user?.organization_id) {
         apiFetch(buildApiUrl(`quota/organization/${user.organization_id}`), {
           credentials: "include",
@@ -138,7 +135,6 @@
           })
           .catch(() => {});
       }
->>>>>>> 6081baba
     }
   }, [open, user?.organization_id]);
 
@@ -565,9 +561,10 @@
                   <Stack direction="row" spacing={2} alignItems="center">
                     <DollarSign size={16} />
                     <Typography level="body-sm">
-                      Estimated cost (1h): {estimatedCost ? `${estimatedCost.toFixed(2)}` : "-"} | Remaining credits: {
-                        availableCredits?.toFixed(2) || "0.00"
-                      }
+                      Estimated cost (1h):{" "}
+                      {estimatedCost ? `${estimatedCost.toFixed(2)}` : "-"} |
+                      Remaining credits:{" "}
+                      {availableCredits?.toFixed(2) || "0.00"}
                     </Typography>
                   </Stack>
                   {estimatedCost > (availableCredits ?? 0) && (
