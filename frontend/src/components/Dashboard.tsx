import React from "react";
import {
  Box,
  Button,
  Card,
  Typography,
  Avatar,
  Chip,
  Dropdown,
  MenuButton,
  Menu,
  MenuItem,
  ListDivider,
} from "@mui/joy";
import { useAuth } from "../context/AuthContext";
<<<<<<< HEAD
import logo from "../logo.png";
=======
import GettingStarted from "./GettingStarted";
>>>>>>> 65066a01

const Dashboard: React.FC = () => {
  const { user, logout } = useAuth();

  if (!user) {
    return null; // Should be handled by routing
  }

  return (
    <Box sx={{ minHeight: "100vh", bgcolor: "background.surface", p: 3 }}>
      {/* Header */}
      <Box
        sx={{
          display: "flex",
          justifyContent: "space-between",
          alignItems: "center",
          mb: 4,
          p: 2,
          bgcolor: "background.body",
          borderRadius: "md",
          boxShadow: "sm",
        }}
      >
        <Box sx={{ display: "flex", alignItems: "center", gap: 1 }}>
          <img
            src={logo}
            alt="Lattice Logo"
            style={{ width: 40, height: 40 }}
          />
          <Typography level="h1" sx={{ color: "primary.500" }}>
            Lattice
          </Typography>
        </Box>
        <Box sx={{ display: "flex", alignItems: "center", gap: 2 }}>
          <Dropdown>
            <MenuButton
              variant="plain"
              sx={{ p: 0, minWidth: 0, borderRadius: "50%" }}
            >
              <Avatar>
                {user.first_name || user.last_name
                  ? `${user.first_name?.[0] || ""}${
                      user.last_name?.[0] || ""
                    }`.toUpperCase()
                  : user.email[0].toUpperCase()}
              </Avatar>
            </MenuButton>
            <Menu placement="bottom-end" sx={{ minWidth: 220 }}>
              <Box sx={{ p: 2, pb: 1 }}>
                <Typography level="title-md" sx={{ fontWeight: "bold" }}>
                  {user.first_name || user.last_name
                    ? `${user.first_name || ""} ${user.last_name || ""}`.trim()
                    : user.email}
                </Typography>
                <Typography level="body-sm" sx={{ color: "text.secondary" }}>
                  {user.email}
                </Typography>
              </Box>
              <ListDivider />
              <MenuItem disabled sx={{ cursor: "default" }}>
                <Box
                  sx={{ display: "flex", flexDirection: "column", gap: 0.5 }}
                >
                  <Typography level="body-xs" sx={{ fontWeight: "bold" }}>
                    User ID
                  </Typography>
                  <Typography level="body-xs" sx={{ fontFamily: "monospace" }}>
                    {user.id}
                  </Typography>
                </Box>
              </MenuItem>
              <ListDivider />
              <MenuItem onClick={logout} color="danger">
                Logout
              </MenuItem>
            </Menu>
          </Dropdown>
        </Box>
      </Box>

      {/* SkyPilot Cluster Management */}
      <Card variant="outlined">
        <Typography level="h4" sx={{ mb: 2 }}>
          SkyPilot Cluster Management
        </Typography>
        <GettingStarted />
      </Card>
    </Box>
  );
};

export default Dashboard;<|MERGE_RESOLUTION|>--- conflicted
+++ resolved
@@ -13,11 +13,8 @@
   ListDivider,
 } from "@mui/joy";
 import { useAuth } from "../context/AuthContext";
-<<<<<<< HEAD
 import logo from "../logo.png";
-=======
 import GettingStarted from "./GettingStarted";
->>>>>>> 65066a01
 
 const Dashboard: React.FC = () => {
   const { user, logout } = useAuth();
