import React, { useState, useEffect } from "react";
import {
  Box,
  Button,
  Card,
  Typography,
  Stack,
  Chip,
  Tooltip,
  Table,
  Sheet,
  IconButton,
  CircularProgress,
  List,
  ListItem,
  ListDivider,
  Textarea,
  ButtonGroup,
  Link,
  Modal,
  ModalDialog,
  ModalClose,
  CardContent,
  FormControl,
  FormLabel,
  Input,
  Alert,
} from "@mui/joy";
import { useNavigate } from "react-router-dom";
import SkyPilotClusterLauncher from "../SkyPilotClusterLauncher";
import {
  ArrowRightIcon,
  ChevronLeftIcon,
  ChevronRightIcon,
  Monitor,
  Plus,
  Settings,
  Zap,
} from "lucide-react";
import ClusterManagement from "../ClusterManagement";
import { buildApiUrl, apiFetch } from "../../utils/api";
import SkyPilotClusterStatus from "../SkyPilotClusterStatus";
import useSWR from "swr";
import SubmitJobModal from "../SubmitJobModal";
import NodeSquare from "../widgets/NodeSquare";
import RunPodClusterLauncher from "../RunPodClusterLauncher";
import AzureClusterLauncher from "../AzureClusterLauncher";
import PageWithTitle from "./templates/PageWithTitle";
import { useAuth } from "../../context/AuthContext";
import { useFakeData } from "../../context/FakeDataContext";

interface Node {
  id: string;
  type: "dedicated" | "on-demand"; // Node type
  status: "active" | "inactive" | "unhealthy"; // Node status
  user?: string; // User assignment
  gpuType?: string;
  cpuType?: string;
  vcpus?: number;
  vgpus?: number;
  ip: string;
  jobName?: string;
  experimentName?: string;
  identity_file?: string;
  password?: string;
}

interface Cluster {
  id: string;
  name: string;
  nodes: Node[];
}

interface RunPodConfig {
  api_key: string;
  allowed_gpu_types: string[];
  is_configured: boolean;
  max_instances: number;
}

interface AzureConfig {
  subscription_id: string;
  tenant_id: string;
  client_id: string;
  client_secret: string;
  allowed_instance_types: string[];
  allowed_regions: string[];
  is_configured: boolean;
  max_instances: number;
}

const gpuTypes = [
  "NVIDIA A100",
  "NVIDIA V100",
  "NVIDIA T4",
  "NVIDIA RTX 3090",
  "NVIDIA H100",
];
const cpuTypes = [
  "Intel Xeon Gold 6248",
  "AMD EPYC 7742",
  "Intel Core i9-12900K",
  "AMD Ryzen 9 5950X",
];
const jobNames = [
  "ImageNet Training",
  "Text Generation",
  "GAN Experiment",
  "RL Agent",
  "Protein Folding",
];
const experimentNames = [
  "Exp-Alpha",
  "Exp-Beta",
  "Exp-Gamma",
  "Exp-Delta",
  "Exp-Epsilon",
];

function randomIp() {
  return `10.${Math.floor(Math.random() * 256)}.${Math.floor(
    Math.random() * 256
  )}.${Math.floor(Math.random() * 256)}`;
}

const generateRandomNodes = (count: number): Node[] => {
  const users = ["ali", "bob", "catherine"];
  const types: ("dedicated" | "on-demand")[] = ["dedicated", "on-demand"];
  const statuses: ("active" | "inactive" | "unhealthy")[] = [
    "active",
    "inactive",
    "unhealthy",
  ];

  return Array.from({ length: count }, (_, i) => {
    const type = types[Math.floor(Math.random() * types.length)];
    const statusRand = Math.random();
    let status: "active" | "inactive" | "unhealthy";
    let user: string | undefined;
    let jobName: string | undefined;
    let experimentName: string | undefined;

    if (statusRand < 0.6) {
      status = "active";
      // Assign user if active
      if (Math.random() < 0.7) {
        user = users[Math.floor(Math.random() * users.length)];
        jobName = jobNames[Math.floor(Math.random() * jobNames.length)];
        experimentName =
          experimentNames[Math.floor(Math.random() * experimentNames.length)];
      }
    } else if (statusRand < 0.9) {
      status = "inactive";
    } else {
      status = "unhealthy";
    }

    const gpuType = gpuTypes[Math.floor(Math.random() * gpuTypes.length)];
    const cpuType = cpuTypes[Math.floor(Math.random() * cpuTypes.length)];
    const vcpus = [4, 8, 16, 32, 64][Math.floor(Math.random() * 5)];
    const vgpus = [1, 2, 4, 8][Math.floor(Math.random() * 4)];
    const ip = randomIp();

    return {
      id: `node-${i}`,
      type,
      status,
      ...(user ? { user } : {}),
      ...(jobName ? { jobName } : {}),
      ...(experimentName ? { experimentName } : {}),
      gpuType,
      cpuType,
      vcpus,
      vgpus,
      ip,
    };
  });
};

// Generate dedicated nodes for RunPod and Azure clusters
const generateDedicatedNodes = (
  count: number,
  activeCount: number = 0
): Node[] => {
  const users = ["ali", "bob", "catherine"];

  return Array.from({ length: count }, (_, i) => {
    // Only the first 'activeCount' nodes should be active
    const status: "active" | "inactive" | "unhealthy" =
      i < activeCount ? "active" : "inactive";
    let user: string | undefined;
    let jobName: string | undefined;
    let experimentName: string | undefined;

    // If active, randomly assign some nodes to users
    if (status === "active" && Math.random() < 0.3) {
      user = users[Math.floor(Math.random() * users.length)];
      jobName = jobNames[Math.floor(Math.random() * jobNames.length)];
      experimentName =
        experimentNames[Math.floor(Math.random() * experimentNames.length)];
    }

    const gpuType = gpuTypes[Math.floor(Math.random() * gpuTypes.length)];
    const cpuType = cpuTypes[Math.floor(Math.random() * cpuTypes.length)];
    const vcpus = [4, 8, 16, 32, 64][Math.floor(Math.random() * 5)];
    const vgpus = [1, 2, 4, 8][Math.floor(Math.random() * 4)];

    return {
      id: `dedicated-node-${i}`,
      type: "dedicated",
      status,
      ...(user ? { user } : {}),
      ...(jobName ? { jobName } : {}),
      ...(experimentName ? { experimentName } : {}),
      gpuType,
      cpuType,
      vcpus,
      vgpus,
      ip: "", // Empty IP for Real clusters
    };
  });
};

const getStatusOrder = (status: string, type: string): number => {
  let sort1 = 0;
  let sort2 = 0;

  // Then by type
  if (type === "dedicated") sort1 = 1;
  if (type === "on-demand") sort1 = 2;

  // First sort by status priority
  if (status === "active") sort2 = 1;
  if (status === "inactive") sort2 = 2;
  if (status === "unhealthy") sort2 = 3;

  return sort1 * 10 + sort2;
};

const mockClusters: Cluster[] = [
  {
    id: "cluster-1",
    name: "Azure ML Cluster",
    nodes: generateRandomNodes(165),
  },
  {
    id: "cluster-2",
    name: "RunPod Cluster",
    nodes: generateRandomNodes(48),
  },
  {
    id: "cluster-3",
    name: "On-Premise Cluster",
    nodes: generateRandomNodes(12),
  },
  {
    id: "cluster-4",
    name: "Vector Institute Cluster",
    nodes: generateRandomNodes(278),
  },
];

const ClusterCard: React.FC<{
  cluster: Cluster;
  onLaunchCluster?: () => void;
  launchDisabled?: boolean;
  launchButtonText?: string;
}> = ({
  cluster,
  onLaunchCluster,
  launchDisabled = false,
  launchButtonText = "Reserve a Node",
}) => {
  const navigate = useNavigate();
  const dedicatedCount = cluster.nodes.filter(
    (n) => n.type === "dedicated"
  ).length;
  const onDemandCount = cluster.nodes.filter(
    (n) => n.type === "on-demand"
  ).length;
  const activeCount = cluster.nodes.filter((n) => n.status === "active").length;
  const unhealthyCount = cluster.nodes.filter(
    (n) => n.status === "unhealthy"
  ).length;
  const assignedToYouCount = cluster.nodes.filter(
    (n) => n.user === "ali"
  ).length;

  const sortedNodes = [...cluster.nodes].sort(
    (a, b) =>
      getStatusOrder(a.status, a.type) - getStatusOrder(b.status, b.type)
  );

  return (
    <Card
      variant="outlined"
      sx={{
        p: 3,
        mb: 3,
        transition: "all 0.2s ease",
        "&:hover": {
          boxShadow: "md",
        },
      }}
    >
      <Box sx={{ mb: 2 }}>
        <Button
          onClick={() => navigate(`/dashboard/clusters/${cluster.id}`)}
          sx={{
            width: "100%",
            display: "flex",
            alignItems: "center",
            justifyContent: "space-between",
            padding: 0,
            margin: 0,
            mb: 1,
            "&:hover": {
              backgroundColor: "unset",
            },
          }}
          variant="plain"
        >
          <Box
            sx={{
              display: "flex",
              flexDirection: "column",
              alignItems: "flex-start",
            }}
          >
            <Typography level="h4" mb={0.5}>
              {cluster.name}
            </Typography>
            <Stack direction="row" spacing={1} sx={{ mb: 0 }}>
              <Chip size="sm" color="primary" variant="soft">
                {assignedToYouCount} Nodes Assigned To You
              </Chip>
              <Chip size="sm" color="success" variant="soft">
                {Math.round((activeCount / cluster.nodes.length) * 100)}% Total
                Capacity In Use
              </Chip>
            </Stack>
          </Box>
          <div>
            <ChevronRightIcon />
          </div>
        </Button>
      </Box>

      {/* Show only dedicated nodes */}
      <Box sx={{ mb: 2 }}>
        <Box
          sx={{
            display: "flex",
            gap: 3,
            flexWrap: "wrap",
            alignItems: "flex-start",
          }}
        >
<<<<<<< HEAD
          {(() => {
=======
          {["dedicated", "on-demand"].map((nodeType, idx) => {
>>>>>>> 0f692c9c
            const nodesOfType = sortedNodes.filter(
              (node) => node.type === "dedicated"
            );
            if (nodesOfType.length === 0) return null;

            return (
              <Box
                sx={{
                  flex: "1 1 0",
                  minWidth: 0,
                  maxWidth: "100%",
                  mb: 3,
                }}
              >
                <Box
                  sx={{
                    display: "flex",
                    flexWrap: "wrap",
                    gap: "1px",
                    p: 2,
                    backgroundColor: "#e5e5e371",
                    borderRadius: "md",
                    maxHeight: 1000,
                    overflow: "auto",
                  }}
                >
                  {nodesOfType.map((node) => (
                    <NodeSquare key={node.id} node={node} variant="mock" />
                  ))}
                </Box>
              </Box>
            );
          })()}
        </Box>
      </Box>

      <Stack direction="row" spacing={1}>
        <Button
          variant="outlined"
          onClick={onLaunchCluster}
          disabled={launchDisabled}
        >
          {launchButtonText}
        </Button>
      </Stack>
    </Card>
  );
};

const CloudClusterCard: React.FC<{
  cluster: any;
  clusterName: string;
  nodeGpuInfo: Record<string, any>;
}> = ({ cluster, clusterName, nodeGpuInfo }) => {
  const navigate = useNavigate();
  // State for modals
  const [showReserveModal, setShowReserveModal] = useState(false);
  const [showLaunchJobModal, setShowLaunchJobModal] = useState(false);

  // Fetch SkyPilot cluster status to determine which clusters are running
  const { data: skyPilotStatus } = useSWR(
    buildApiUrl("skypilot/status"),
    (url: string) =>
      apiFetch(url, { credentials: "include" }).then((res) => res.json()),
    { refreshInterval: 2000 }
  );

  const skyPilotClusters = skyPilotStatus?.clusters || [];
  if (!cluster || !Array.isArray(cluster.nodes) || cluster.nodes.length === 0) {
    return (
      <Card variant="outlined" sx={{ p: 3, mb: 3 }}>
        <Typography level="h4" sx={{ mb: 1 }}>
          {clusterName}
        </Typography>
        <Typography level="body-md" sx={{ color: "text.secondary" }}>
          No nodes in this cluster.
        </Typography>
      </Card>
    );
  }

  // Check if this cluster is running based on SkyPilot status
  const skyPilotCluster = skyPilotClusters.find(
    (c: any) => c.cluster_name === clusterName
  );
  const isActiveCluster =
    skyPilotCluster?.status === "ClusterStatus.UP" ||
    skyPilotCluster?.status === "ClusterStatus.INIT";

  // Process nodes to ensure they have the required properties for display
  // Set nodes as inactive by default, only active if cluster is active
  const processedNodes = cluster.nodes.map((node: any, idx: number) => ({
    id: `node-${idx}`,
    type: "dedicated" as const,
    status: isActiveCluster ? ("active" as const) : ("inactive" as const),
    user: undefined, // No user assignment - all nodes are available
    gpuType: node.gpuType || undefined,
    cpuType: node.cpuType || undefined,
    vcpus: node.vcpus || undefined,
    vgpus: node.vgpus || undefined,
    ip: node.ip || "",
    jobName: node.jobName || undefined,
    experimentName: node.experimentName || undefined,
    identity_file: node.identity_file || undefined,
    password: node.password || undefined,
  }));

  const activeCount = processedNodes.filter(
    (n: Node) => n.status === "active"
  ).length;
  const assignedToYouCount = 0; // All nodes are available, none assigned

  const sortedNodes = [...processedNodes].sort(
    (a, b) =>
      getStatusOrder(a.status, a.type) - getStatusOrder(b.status, b.type)
  );

  const handleReserveNode = () => {
    setShowReserveModal(true);
  };

  const handleLaunchJob = () => {
    setShowLaunchJobModal(true);
  };

  const handleClusterLaunched = (newClusterName: string) => {
    // Refresh the page or update the cluster status
    window.location.reload();
  };

  const handleJobSubmitted = () => {
    // Refresh the page or update the job status
    window.location.reload();
  };

  return (
    <>
      <Card
        variant="outlined"
        sx={{
          p: 3,
          mb: 3,
          transition: "all 0.2s ease",
          "&:hover": {
            boxShadow: "md",
          },
        }}
      >
        <Box sx={{ mb: 2 }}>
          <Button
            onClick={() => navigate(`/dashboard/clusters/${clusterName}`)}
            sx={{
              width: "100%",
              display: "flex",
              alignItems: "center",
              justifyContent: "space-between",
              padding: 0,
              margin: 0,
              mb: 1,
              "&:hover": {
                backgroundColor: "unset",
              },
            }}
            variant="plain"
          >
            <Box
              sx={{
                display: "flex",
                flexDirection: "column",
                alignItems: "flex-start",
              }}
            >
              <Typography level="h4" mb={0.5}>
                {clusterName}
              </Typography>
              <Stack direction="row" spacing={1} sx={{ mb: 0 }}>
                <Chip size="sm" color="primary" variant="soft">
                  {assignedToYouCount} Nodes Assigned To You
                </Chip>
                <Chip size="sm" color="success" variant="soft">
                  {Math.round((activeCount / processedNodes.length) * 100)}%
                  Total Capacity In Use
                </Chip>
              </Stack>
            </Box>
            <div>
              <ChevronRightIcon />
            </div>
          </Button>
        </Box>

        {/* Group nodes by type, display in two columns */}
        <Box sx={{ mb: 2 }}>
          <Box
            sx={{
              display: "flex",
              gap: 3,
              flexWrap: "wrap",
              alignItems: "flex-start",
            }}
          >
            {["dedicated", "on-demand"].map((nodeType, idx) => {
              const nodesOfType = sortedNodes.filter(
                (node) => node.type === nodeType
              );
              if (nodesOfType.length === 0) return null;

              return (
                <Box
                  key={nodeType}
                  sx={{
                    flex: "1 1 0",
                    minWidth: 0,
                    maxWidth: "50%",
                    mb: 3,
                  }}
                >
                  <Typography
                    level="title-sm"
                    sx={{ mb: 1, textTransform: "capitalize" }}
                  >
                    {nodeType === "on-demand"
                      ? "On-Demand"
                      : nodeType.charAt(0).toUpperCase() +
                        nodeType.slice(1)}{" "}
                    Nodes ({nodesOfType.length})
                  </Typography>
                  <Box
                    sx={{
                      display: "flex",
                      flexWrap: "wrap",
                      gap: "1px",
                      p: 2,
                      backgroundColor: "background.level1",
                      borderRadius: "md",
                      maxHeight: 1000,
                      overflow: "auto",
                    }}
                  >
                    {nodesOfType.map((node) => (
                      <NodeSquare key={node.id} node={node} variant="mock" />
                    ))}
                  </Box>
                </Box>
              );
            })}
          </Box>
        </Box>

        <Stack direction="row" spacing={1}>
          <Button variant="outlined" onClick={handleReserveNode}>
            Reserve a Node
          </Button>
        </Stack>
      </Card>

      {/* Reserve Node Modal - Custom SkyPilotClusterLauncher with pre-filled values */}
      {showReserveModal && (
        <ReserveNodeModal
          open={showReserveModal}
          onClose={() => setShowReserveModal(false)}
          clusterName={clusterName}
          onClusterLaunched={handleClusterLaunched}
        />
      )}

      {/* Launch Job Modal - Custom SubmitJobModal with only custom mode */}
      {showLaunchJobModal && (
        <CustomSubmitJobModal
          open={showLaunchJobModal}
          onClose={() => setShowLaunchJobModal(false)}
          clusterName={clusterName}
          onJobSubmitted={handleJobSubmitted}
          isClusterLaunching={false}
          isSshCluster={false}
        />
      )}
    </>
  );
};

// Custom Reserve Node Modal that pre-fills SSH mode and cluster name
const ReserveNodeModal: React.FC<{
  open: boolean;
  onClose: () => void;
  clusterName: string;
  onClusterLaunched?: (clusterName: string) => void;
}> = ({ open, onClose, clusterName, onClusterLaunched }) => {
  const [command, setCommand] = useState('echo "Welcome to Lattice"');
  const [setup, setSetup] = useState("");
  const [cpus, setCpus] = useState("");
  const [memory, setMemory] = useState("");
  const [accelerators, setAccelerators] = useState("");
  const [region, setRegion] = useState("");
  const [zone, setZone] = useState("");
  const [loading, setLoading] = useState(false);
  const [error, setError] = useState<string | null>(null);
  const [success, setSuccess] = useState<string | null>(null);

  const resetForm = () => {
    setCommand('echo "Welcome to Lattice"');
    setSetup("");
    setCpus("");
    setMemory("");
    setAccelerators("");
    setRegion("");
    setZone("");
    setError(null);
    setSuccess(null);
  };

  const handleSubmit = async (e: React.FormEvent) => {
    e.preventDefault();
    setLoading(true);
    setError(null);
    setSuccess(null);

    try {
      const formData = new FormData();
      formData.append("cluster_name", clusterName);
      formData.append("command", command);
      if (setup) formData.append("setup", setup);
      formData.append("cloud", "ssh"); // Always use SSH mode
      if (cpus) formData.append("cpus", cpus);
      if (memory) formData.append("memory", memory);
      if (accelerators) formData.append("accelerators", accelerators);
      if (region) formData.append("region", region);
      if (zone) formData.append("zone", zone);
      formData.append("use_spot", "false");
      formData.append("launch_mode", "custom");

      const response = await apiFetch(buildApiUrl("skypilot/launch"), {
        method: "POST",
        credentials: "include",
        body: formData,
      });

      if (response.ok) {
        const data = await response.json();
        setSuccess(data.message || "Node reserved successfully");
        setTimeout(() => {
          if (onClusterLaunched) onClusterLaunched(clusterName);
          onClose();
        }, 1200);
      } else {
        const errorData = await response.json();
        setError(errorData.detail || "Failed to reserve node");
      }
    } catch (err) {
      setError("Error reserving node");
    } finally {
      setLoading(false);
    }
  };

  return (
    <Modal open={open} onClose={onClose}>
      <ModalDialog sx={{ maxWidth: 600 }}>
        <ModalClose />
        <Typography level="h4" sx={{ mb: 2 }}>
          Reserve a Node - {clusterName}
        </Typography>
        <form onSubmit={handleSubmit}>
          <Card variant="outlined">
            <CardContent>
              {error && (
                <Alert color="danger" sx={{ mb: 2 }}>
                  {error}
                </Alert>
              )}
              {success && (
                <Alert color="success" sx={{ mb: 2 }}>
                  {success}
                </Alert>
              )}

              <Alert color="primary" sx={{ mb: 2 }}>
                <Typography level="body-sm">
                  <strong>Direct Connect Mode:</strong> This will reserve a node
                  from the {clusterName} cluster using direct SSH connection.
                </Typography>
              </Alert>

              <FormControl sx={{ mb: 2 }}>
                <FormLabel>Setup Command (optional)</FormLabel>
                <Textarea
                  value={setup}
                  onChange={(e) => setSetup(e.target.value)}
                  placeholder="pip install -r requirements.txt"
                  minRows={2}
                />
              </FormControl>

              {/* Resource Configuration */}
              <Card variant="soft" sx={{ mb: 2, mt: 2 }}>
                <Typography level="title-sm" sx={{ mb: 1 }}>
                  Resource Configuration
                </Typography>
                <FormControl sx={{ mb: 1 }}>
                  <FormLabel>CPUs</FormLabel>
                  <Input
                    value={cpus}
                    onChange={(e) => setCpus(e.target.value)}
                    placeholder="e.g., 4, 8+"
                  />
                </FormControl>
                <FormControl sx={{ mb: 1 }}>
                  <FormLabel>Memory (GB)</FormLabel>
                  <Input
                    value={memory}
                    onChange={(e) => setMemory(e.target.value)}
                    placeholder="e.g., 16, 32+"
                  />
                </FormControl>
                <FormControl sx={{ mb: 1 }}>
                  <FormLabel>Accelerators</FormLabel>
                  <Input
                    value={accelerators}
                    onChange={(e) => setAccelerators(e.target.value)}
                    placeholder="e.g., V100, V100:2, A100:4"
                  />
                </FormControl>
                <FormControl sx={{ mb: 1 }}>
                  <FormLabel>Region</FormLabel>
                  <Input
                    value={region}
                    onChange={(e) => setRegion(e.target.value)}
                    placeholder="Not applicable for SSH"
                    disabled
                  />
                </FormControl>
                <FormControl sx={{ mb: 1 }}>
                  <FormLabel>Zone</FormLabel>
                  <Input
                    value={zone}
                    onChange={(e) => setZone(e.target.value)}
                    placeholder="Not applicable for SSH"
                    disabled
                  />
                </FormControl>
              </Card>

              <Box sx={{ display: "flex", gap: 1, justifyContent: "flex-end" }}>
                <Button variant="plain" onClick={onClose} disabled={loading}>
                  Cancel
                </Button>
                <Button
                  type="submit"
                  loading={loading}
                  disabled={!command || loading}
                  color="success"
                >
                  Reserve Node
                </Button>
              </Box>
            </CardContent>
          </Card>
        </form>
      </ModalDialog>
    </Modal>
  );
};

const CustomSubmitJobModal: React.FC<{
  open: boolean;
  onClose: () => void;
  clusterName: string;
  onJobSubmitted?: () => void;
  isClusterLaunching?: boolean;
  isSshCluster?: boolean;
}> = ({
  open,
  onClose,
  clusterName,
  onJobSubmitted,
  isClusterLaunching = false,
  isSshCluster = false,
}) => {
  const [command, setCommand] = useState("");
  const [setup, setSetup] = useState("");
  const [pythonFile, setPythonFile] = useState<File | null>(null);
  const [cpus, setCpus] = useState("");
  const [memory, setMemory] = useState("");
  const [accelerators, setAccelerators] = useState("");
  const [region, setRegion] = useState("");
  const [zone, setZone] = useState("");
  const [jobName, setJobName] = useState("");
  const [loading, setLoading] = useState(false);
  const [error, setError] = useState<string | null>(null);
  const [success, setSuccess] = useState<string | null>(null);

  const resetForm = () => {
    setCommand("");
    setSetup("");
    setPythonFile(null);
    setCpus("");
    setMemory("");
    setAccelerators("");
    setRegion("");
    setZone("");
    setJobName("");
    setError(null);
    setSuccess(null);
  };

  const handleSubmit = async (e: React.FormEvent) => {
    e.preventDefault();
    setLoading(true);
    setError(null);
    setSuccess(null);
    try {
      const formData = new FormData();

      formData.append("command", command);
      if (setup) formData.append("setup", setup);
      if (pythonFile) formData.append("python_file", pythonFile);
      if (cpus) formData.append("cpus", cpus);
      if (memory) formData.append("memory", memory);
      if (accelerators) formData.append("accelerators", accelerators);
      if (region) formData.append("region", region);
      if (zone) formData.append("zone", zone);
      if (jobName) formData.append("job_name", jobName);

      const response = await apiFetch(
        buildApiUrl(`skypilot/jobs/${clusterName}/submit`),
        {
          method: "POST",
          credentials: "include",
          body: formData,
        }
      );
      if (response.ok) {
        const data = await response.json();
        setSuccess(data.message || "Job submitted successfully");
        resetForm();
        if (onJobSubmitted) onJobSubmitted();
        setTimeout(() => {
          setSuccess(null);
          onClose();
        }, 1200);
      } else {
        const errorData = await response.json();
        setError(errorData.detail || "Failed to submit job");
      }
    } catch (err) {
      setError("Error submitting job");
    } finally {
      setLoading(false);
    }
  };

  return (
    <Modal open={open} onClose={onClose}>
      <ModalDialog sx={{ maxWidth: 500 }}>
        <ModalClose />
        <Typography level="h4" sx={{ mb: 2 }}>
          Launch Job on {clusterName}
        </Typography>
        <form onSubmit={handleSubmit}>
          <Card variant="outlined">
            <CardContent>
              {isClusterLaunching && (
                <Alert color="warning" sx={{ mb: 2 }}>
                  Cluster is launching. Please wait until it is ready to submit
                  jobs.
                </Alert>
              )}
              {error && (
                <Alert color="danger" sx={{ mb: 2 }}>
                  {error}
                </Alert>
              )}
              {success && (
                <Alert color="success" sx={{ mb: 2 }}>
                  {success}
                </Alert>
              )}
              <FormControl required sx={{ mb: 2 }}>
                <FormLabel>Run Command</FormLabel>
                <Textarea
                  value={command}
                  onChange={(e) => setCommand(e.target.value)}
                  placeholder="python my_script.py"
                  minRows={2}
                  required
                  disabled={isClusterLaunching}
                />
              </FormControl>
              <FormControl sx={{ mb: 2 }}>
                <FormLabel>Setup Command (optional)</FormLabel>
                <Textarea
                  value={setup}
                  onChange={(e) => setSetup(e.target.value)}
                  placeholder="pip install -r requirements.txt"
                  minRows={2}
                  disabled={isClusterLaunching}
                />
              </FormControl>
              <FormControl sx={{ mb: 2 }}>
                <FormLabel>Attach Python file (optional)</FormLabel>
                <input
                  type="file"
                  accept=".py"
                  onChange={(e) => {
                    if (e.target.files && e.target.files.length > 0) {
                      setPythonFile(e.target.files[0]);
                    } else {
                      setPythonFile(null);
                    }
                  }}
                  style={{ marginTop: 8 }}
                  disabled={isClusterLaunching}
                />
                {pythonFile && (
                  <Typography level="body-xs" color="primary">
                    Selected: {pythonFile.name}
                  </Typography>
                )}
              </FormControl>
              <FormControl sx={{ mb: 2 }}>
                <FormLabel>Job Name (optional)</FormLabel>
                <Input
                  value={jobName}
                  onChange={(e) => setJobName(e.target.value)}
                  placeholder="e.g., My Training Job"
                  disabled={isClusterLaunching}
                />
              </FormControl>
              {/* Resource Configuration */}
              <Card variant="soft" sx={{ mb: 2, mt: 2 }}>
                <Typography level="title-sm" sx={{ mb: 1 }}>
                  Resource Configuration
                </Typography>
                <FormControl sx={{ mb: 1 }}>
                  <FormLabel>CPUs</FormLabel>
                  <Input
                    value={cpus}
                    onChange={(e) => setCpus(e.target.value)}
                    placeholder="e.g., 4, 8+"
                    disabled={isClusterLaunching}
                  />
                </FormControl>
                <FormControl sx={{ mb: 1 }}>
                  <FormLabel>Memory (GB)</FormLabel>
                  <Input
                    value={memory}
                    onChange={(e) => setMemory(e.target.value)}
                    placeholder="e.g., 16, 32+"
                    disabled={isClusterLaunching}
                  />
                </FormControl>
                <FormControl sx={{ mb: 1 }}>
                  <FormLabel>Accelerators</FormLabel>
                  <Input
                    value={accelerators}
                    onChange={(e) => setAccelerators(e.target.value)}
                    placeholder="e.g., V100, V100:2, A100:4"
                    disabled={isClusterLaunching}
                  />
                </FormControl>
                {!isSshCluster && (
                  <>
                    <FormControl sx={{ mb: 1 }}>
                      <FormLabel>Region</FormLabel>
                      <Input
                        value={region}
                        onChange={(e) => setRegion(e.target.value)}
                        placeholder="e.g., us-west-2, us-central1"
                        disabled={isClusterLaunching}
                      />
                    </FormControl>
                    <FormControl sx={{ mb: 1 }}>
                      <FormLabel>Zone</FormLabel>
                      <Input
                        value={zone}
                        onChange={(e) => setZone(e.target.value)}
                        placeholder="e.g., us-west-2a, us-central1-a"
                        disabled={isClusterLaunching}
                      />
                    </FormControl>
                  </>
                )}
              </Card>
              <Box sx={{ display: "flex", gap: 1, justifyContent: "flex-end" }}>
                <Button
                  variant="plain"
                  onClick={onClose}
                  disabled={loading || isClusterLaunching}
                >
                  Cancel
                </Button>
                <Button
                  type="submit"
                  loading={loading}
                  disabled={!command || loading || isClusterLaunching}
                  color="success"
                >
                  Submit Job
                </Button>
              </Box>
            </CardContent>
          </Card>
        </form>
      </ModalDialog>
    </Modal>
  );
};

const Nodes: React.FC = () => {
  const [runpodConfig, setRunpodConfig] = useState<RunPodConfig>({
    api_key: "",
    allowed_gpu_types: [],
    is_configured: false,
    max_instances: 0,
  });

  // State for Azure configuration
  const [azureConfig, setAzureConfig] = useState<AzureConfig>({
    subscription_id: "",
    tenant_id: "",
    client_id: "",
    client_secret: "",
    allowed_instance_types: [],
    allowed_regions: [],
    is_configured: false,
    max_instances: 0,
  });

  // State for RunPod instance count and limits
  const [runpodInstances, setRunpodInstances] = useState<{
    current_count: number;
    max_instances: number;
    can_launch: boolean;
  }>({
    current_count: 0,
    max_instances: 0,
    can_launch: true,
  });

  // State for Azure instance count and limits
  const [azureInstances, setAzureInstances] = useState<{
    current_count: number;
    max_instances: number;
    can_launch: boolean;
  }>({
    current_count: 0,
    max_instances: 0,
    can_launch: true,
  });

  // --- Node Pools/Clouds Section ---
  const fetcher = (url: string) =>
    apiFetch(url, { credentials: "include" }).then((res) => res.json());
  const { data, isLoading } = useSWR(buildApiUrl("clusters"), fetcher, {
    refreshInterval: 2000,
  });
  const clusterNames = data?.clusters || [];

  // Fetch SkyPilot cluster status to determine which clusters are running
  const { data: skyPilotStatus } = useSWR(
    buildApiUrl("skypilot/status"),
    (url: string) =>
      apiFetch(url, { credentials: "include" }).then((res) => res.json()),
    { refreshInterval: 2000 }
  );

  const skyPilotClusters = skyPilotStatus?.clusters || [];

  // State for all cluster details
  const [clusterDetails, setClusterDetails] = useState<{
    [name: string]: Cluster | null;
  }>({});
  const [loadingClusters, setLoadingClusters] = useState(false);

  useEffect(() => {
    if (!Array.isArray(clusterNames) || clusterNames.length === 0) return;
    setLoadingClusters(true);
    Promise.all(
      clusterNames.map((name: string) =>
        apiFetch(buildApiUrl(`clusters/${name}`), { credentials: "include" })
          .then((res) => (res.ok ? res.json() : null))
          .then((data) => ({ name, data }))
          .catch(() => ({ name, data: null }))
      )
    ).then((results) => {
      const details: { [name: string]: Cluster | null } = {};
      results.forEach(({ name, data }) => {
        details[name] = data;
      });
      setClusterDetails(details);
      setLoadingClusters(false);
    });
  }, [JSON.stringify(clusterNames)]);

  const [nodeGpuInfo, setNodeGpuInfo] = useState<Record<string, any>>({});

  useEffect(() => {
    // Fetch GPU info for all nodes
    apiFetch(buildApiUrl("skypilot/ssh-node-info"), { credentials: "include" })
      .then((res) => (res.ok ? res.json() : {}))
      .then((data) => setNodeGpuInfo(data))
      .catch(() => setNodeGpuInfo({}));

    // Fetch RunPod configuration
    apiFetch(buildApiUrl("skypilot/runpod/config"), { credentials: "include" })
      .then((res) => (res.ok ? res.json() : null))
      .then((data) => {
        if (data) {
          setRunpodConfig(data);
        } else {
          setRunpodConfig({
            api_key: "",
            allowed_gpu_types: [],
            is_configured: false,
            max_instances: 0,
          });
        }
      })
      .catch(() =>
        setRunpodConfig({
          api_key: "",
          allowed_gpu_types: [],
          is_configured: false,
          max_instances: 0,
        })
      );

    // Fetch Azure configuration
    apiFetch(buildApiUrl("skypilot/azure/config"), { credentials: "include" })
      .then((res) => (res.ok ? res.json() : null))
      .then((data) => {
        if (data) {
          setAzureConfig({
            subscription_id: data.subscription_id || "",
            tenant_id: data.tenant_id || "",
            client_id: data.client_id || "",
            client_secret: data.client_secret || "",
            allowed_instance_types: data.allowed_instance_types || [],
            allowed_regions: data.allowed_regions || [],
            is_configured: data.is_configured || false,
            max_instances: data.max_instances || 0,
          });
        } else {
          setAzureConfig({
            subscription_id: "",
            tenant_id: "",
            client_id: "",
            client_secret: "",
            allowed_instance_types: [],
            allowed_regions: [],
            is_configured: false,
            max_instances: 0,
          });
        }
      })
      .catch(() =>
        setAzureConfig({
          subscription_id: "",
          tenant_id: "",
          client_id: "",
          client_secret: "",
          allowed_instance_types: [],
          allowed_regions: [],
          is_configured: false,
          max_instances: 0,
        })
      );

    // Fetch RunPod instance count and limits
    apiFetch(buildApiUrl("skypilot/runpod/instances"), {
      credentials: "include",
    })
      .then((res) => (res.ok ? res.json() : null))
      .then((data) => {
        if (data) {
          setRunpodInstances(data);
        }
      })
      .catch(() => {
        // If the endpoint doesn't exist yet, use default values
        setRunpodInstances({
          current_count: 0,
          max_instances: 0,
          can_launch: true,
        });
      });

    // Fetch Azure instance count and limits
    apiFetch(buildApiUrl("skypilot/azure/instances"), {
      credentials: "include",
    })
      .then((res) => (res.ok ? res.json() : null))
      .then((data) => {
        if (data) {
          setAzureInstances({
            current_count: data.current_count || 0,
            max_instances: data.max_instances || 0,
            can_launch: data.can_launch !== undefined ? data.can_launch : true,
          });
        } else {
          setAzureInstances({
            current_count: 0,
            max_instances: 0,
            can_launch: true,
          });
        }
      })
      .catch(() => {
        // If the endpoint doesn't exist yet, use default values
        setAzureInstances({
          current_count: 0,
          max_instances: 0,
          can_launch: true,
        });
      });
  }, []);
  const { user } = useAuth();
  const { showFakeData } = useFakeData();

  const handleClusterLaunched = (clusterName: string) => {
    // Refresh the page or update the cluster status
    window.location.reload();
  };

  const [showRunPodLauncher, setShowRunPodLauncher] = useState(false);
  const [showAzureLauncher, setShowAzureLauncher] = useState(false);

  return (
    <PageWithTitle
      title={`${user?.organization_name}'s Node Pools`}
      subtitle="A Node Pool is a group of nodes on a single cloud. Users can start a cluster (a compute environment for a specific task) from this screen."
    >
      {/* Existing Node Pools/Clusters UI */}
      {showFakeData ? (
        mockClusters.map((cluster) => (
          <div key={cluster.id}>
            <ClusterCard cluster={cluster} />
          </div>
        ))
      ) : (
        <Box sx={{ textAlign: "center", py: 4 }}>
          <Typography level="body-md" sx={{ color: "text.secondary" }}>
            No fake data to display. Enable fake data in Settings to see sample
            clusters.
          </Typography>
        </Box>
      )}
      {/* --- Clouds Section --- */}
      <Box sx={{ mt: 6 }}>
        {/* Cloud Node Pools */}
        <Typography level="h3" sx={{ mb: 2 }}>
          <Zap size={24} style={{ marginRight: 8, verticalAlign: "middle" }} />
          Cloud Node Pools
        </Typography>

        {isLoading || loadingClusters ? (
          <Box sx={{ textAlign: "center", py: 4 }}>
            <Typography level="body-md" sx={{ color: "text.secondary" }}>
              Loading node pools...
            </Typography>
          </Box>
        ) : (
          Object.entries(clusterDetails).map(([name, cluster]) => {
            return (
              <CloudClusterCard
                key={name}
                cluster={cluster}
                clusterName={name}
                nodeGpuInfo={nodeGpuInfo}
              />
            );
          })
        )}

        {/* On-Demand Clusters */}
        <Typography level="h3" sx={{ mb: 2, mt: 4 }}>
          <Zap size={24} style={{ marginRight: 8, verticalAlign: "middle" }} />
          On-Demand Clusters
        </Typography>

        {/* RunPod Cluster */}
        {runpodConfig.is_configured && (
          <ClusterCard
            cluster={{
              id: "runpod-cluster",
              name: "Real RunPod Cluster",
              nodes: generateDedicatedNodes(
                runpodConfig.max_instances,
                runpodInstances.current_count
              ),
            }}
            onLaunchCluster={() => setShowRunPodLauncher(true)}
            launchDisabled={!runpodInstances.can_launch}
            launchButtonText="Launch RunPod Cluster"
          />
        )}

        {/* Azure Cluster */}
        {azureConfig.is_configured && (
          <ClusterCard
            cluster={{
              id: "azure-cluster",
              name: "Real Azure Cluster",
              nodes: generateDedicatedNodes(
                azureConfig.max_instances,
                azureInstances.current_count
              ),
            }}
            onLaunchCluster={() => setShowAzureLauncher(true)}
            launchDisabled={!azureInstances.can_launch}
            launchButtonText="Launch Azure Cluster"
          />
        )}

        {/* RunPod Configuration Status */}
        <Card variant="outlined">
          <Typography level="h4" sx={{ mb: 2 }}>
            RunPod Configuration
          </Typography>

          <Stack spacing={2}>
            <Box
              sx={{
                display: "flex",
                justifyContent: "space-between",
                alignItems: "center",
              }}
            >
              <Typography>API Key Configured</Typography>
              <Chip
                variant="soft"
                color={runpodConfig.is_configured ? "success" : "danger"}
                size="sm"
              >
                {runpodConfig.is_configured ? "Yes" : "No"}
              </Chip>
            </Box>

            <Box
              sx={{
                display: "flex",
                justifyContent: "space-between",
                alignItems: "center",
              }}
            >
              <Typography>Allowed GPU Types</Typography>
              <Chip variant="soft" color="primary" size="sm">
                {runpodConfig.allowed_gpu_types.length} selected
              </Chip>
            </Box>

            <Box
              sx={{
                display: "flex",
                justifyContent: "space-between",
                alignItems: "center",
              }}
            >
              <Typography>Maximum Instances</Typography>
              <Chip variant="soft" color="primary" size="sm">
                {runpodConfig.max_instances === 0
                  ? "Unlimited"
                  : runpodConfig.max_instances}
              </Chip>
            </Box>

            {!runpodConfig.is_configured && (
              <Alert color="warning">
                RunPod is not configured. Please configure it in the Admin
                section to use on-demand clusters.
              </Alert>
            )}

            {runpodConfig.is_configured && (
              <Alert color="success">
                RunPod is configured and ready to use.
              </Alert>
            )}
          </Stack>
        </Card>

        {/* Azure Configuration Status */}
        <Card variant="outlined">
          <Typography level="h4" sx={{ mb: 2 }}>
            Azure Configuration
          </Typography>

          <Stack spacing={2}>
            <Box
              sx={{
                display: "flex",
                justifyContent: "space-between",
                alignItems: "center",
              }}
            >
              <Typography>Credentials Configured</Typography>
              <Chip
                variant="soft"
                color={azureConfig.is_configured ? "success" : "danger"}
                size="sm"
              >
                {azureConfig.is_configured ? "Yes" : "No"}
              </Chip>
            </Box>

            <Box
              sx={{
                display: "flex",
                justifyContent: "space-between",
                alignItems: "center",
              }}
            >
              <Typography>Allowed Instance Types</Typography>
              <Chip variant="soft" color="primary" size="sm">
                {azureConfig.allowed_instance_types.length} selected
              </Chip>
            </Box>

            <Box
              sx={{
                display: "flex",
                justifyContent: "space-between",
                alignItems: "center",
              }}
            >
              <Typography>Allowed Regions</Typography>
              <Chip variant="soft" color="primary" size="sm">
                {azureConfig.allowed_regions.length} selected
              </Chip>
            </Box>

            <Box
              sx={{
                display: "flex",
                justifyContent: "space-between",
                alignItems: "center",
              }}
            >
              <Typography>Maximum Instances</Typography>
              <Chip variant="soft" color="primary" size="sm">
                {azureConfig.max_instances === 0
                  ? "Unlimited"
                  : azureConfig.max_instances}
              </Chip>
            </Box>

            {!azureConfig.is_configured && (
              <Alert color="warning">
                Azure is not configured. Please configure it in the Admin
                section to use on-demand clusters.
              </Alert>
            )}

            {azureConfig.is_configured && (
              <Alert color="success">
                Azure is configured and ready to use.
              </Alert>
            )}
          </Stack>
        </Card>
      </Box>

      {/* RunPod Cluster Launcher Modal */}
      <RunPodClusterLauncher
        open={showRunPodLauncher}
        onClose={() => setShowRunPodLauncher(false)}
        onClusterLaunched={handleClusterLaunched}
      />

      {/* Azure Cluster Launcher Modal */}
      <AzureClusterLauncher
        open={showAzureLauncher}
        onClose={() => setShowAzureLauncher(false)}
        onClusterLaunched={handleClusterLaunched}
      />
    </PageWithTitle>
  );
};

export default Nodes;<|MERGE_RESOLUTION|>--- conflicted
+++ resolved
@@ -356,11 +356,7 @@
             alignItems: "flex-start",
           }}
         >
-<<<<<<< HEAD
           {(() => {
-=======
-          {["dedicated", "on-demand"].map((nodeType, idx) => {
->>>>>>> 0f692c9c
             const nodesOfType = sortedNodes.filter(
               (node) => node.type === "dedicated"
             );
