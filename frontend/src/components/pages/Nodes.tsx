import React, { useState, useEffect } from "react";
import {
  Box,
  Button,
  Card,
  Typography,
  Stack,
  Chip,
  Tooltip,
  Table,
  Sheet,
  IconButton,
  CircularProgress,
  List,
  ListItem,
  ListDivider,
  Textarea,
  ButtonGroup,
  Link,
} from "@mui/joy";
import {
  ArrowRightIcon,
  ChevronLeftIcon,
  ChevronRightIcon,
  Monitor,
  Plus,
  Settings,
} from "lucide-react";
import ClusterManagement from "../ClusterManagement";
import { buildApiUrl } from "../../utils/api";
import SkyPilotClusterStatus from "../SkyPilotClusterStatus";
import useSWR from "swr";
import SubmitJobModal from "../SubmitJobModal";

interface Node {
  id: string;
  status: "reserved" | "requestable" | "active" | "unhealthy";
  user?: string | undefined; // allow string for user
  gpuType?: string;
  cpuType?: string;
  vcpus?: number;
  vgpus?: number;
  ip: string;
  jobName?: string;
  experimentName?: string;
  identity_file?: string; // add this
  password?: string; // add this
}

interface Cluster {
  id: string;
  name: string;
  nodes: Node[];
}

const gpuTypes = [
  "NVIDIA A100",
  "NVIDIA V100",
  "NVIDIA T4",
  "NVIDIA RTX 3090",
  "NVIDIA H100",
];
const cpuTypes = [
  "Intel Xeon Gold 6248",
  "AMD EPYC 7742",
  "Intel Core i9-12900K",
  "AMD Ryzen 9 5950X",
];
const jobNames = [
  "ImageNet Training",
  "Text Generation",
  "GAN Experiment",
  "RL Agent",
  "Protein Folding",
];
const experimentNames = [
  "Exp-Alpha",
  "Exp-Beta",
  "Exp-Gamma",
  "Exp-Delta",
  "Exp-Epsilon",
];

function randomIp() {
  return `10.${Math.floor(Math.random() * 256)}.${Math.floor(
    Math.random() * 256
  )}.${Math.floor(Math.random() * 256)}`;
}

const generateRandomNodes = (count: number): Node[] => {
  const users = ["ali", "bob", "catherine"];
  return Array.from({ length: count }, (_, i) => {
    const rand = Math.random();
    let status: "reserved" | "requestable" | "active" | "unhealthy";
    let user: "ali" | "bob" | "catherine" | undefined;
    let jobName: string | undefined;
    let experimentName: string | undefined;
    if (rand < 0.5) {
      status = "reserved";
    } else if (rand < 0.75) {
      status = "requestable";
    } else if (rand < 0.95) {
      status = "active";
      user = users[Math.floor(Math.random() * users.length)];
      jobName = jobNames[Math.floor(Math.random() * jobNames.length)];
      experimentName =
        experimentNames[Math.floor(Math.random() * experimentNames.length)];
    } else {
      status = "unhealthy";
    }
    const gpuType = gpuTypes[Math.floor(Math.random() * gpuTypes.length)];
    const cpuType = cpuTypes[Math.floor(Math.random() * cpuTypes.length)];
    const vcpus = [4, 8, 16, 32, 64][Math.floor(Math.random() * 5)];
    const vgpus = [1, 2, 4, 8][Math.floor(Math.random() * 4)];
    const ip = randomIp();
    return {
      id: `node-${i}`,
      status,
      ...(user ? { user } : {}),
      ...(jobName ? { jobName } : {}),
      ...(experimentName ? { experimentName } : {}),
      gpuType,
      cpuType,
      vcpus,
      vgpus,
      ip,
    };
  });
};

const mockClusters: Cluster[] = [
  {
    id: "cluster-1",
    name: "Azure ML Cluster",
    nodes: generateRandomNodes(165),
  },
  {
    id: "cluster-2",
    name: "RunPod Cluster",
    nodes: generateRandomNodes(48),
  },
  {
    id: "cluster-3",
    name: "On-Premesis Cluster",
    nodes: generateRandomNodes(12),
  },
  {
    id: "cluster-4",
    name: "Vector Institute Cluster",
    nodes: generateRandomNodes(278),
  },
];

const getStatusColor = (status: string) => {
  switch (status) {
    case "reserved":
      return "#10b981"; // emerald-500
    case "requestable":
      return "#6b7280"; // gray-500
    case "active":
      return "#3b82f6"; // blue-500 (light blue)
    case "unhealthy":
      return "#ef4444"; // red-500
    default:
      return "#6b7280"; // gray-500
  }
};

const getStatusOrder = (status: string): number => {
  switch (status) {
    case "active":
      return 1;
    case "reserved":
      return 2;
    case "requestable":
      return 3;
    case "unhealthy":
      return 4;
    default:
      return 5;
  }
};

const NodeSquare: React.FC<{ node: any }> = ({ node }) => (
  <Tooltip
    title={
      <Box>
        <Typography level="body-sm">
          <b>IP:</b> {node.ip}
        </Typography>
        <Typography level="body-sm">
          <b>User:</b> {node.user}
        </Typography>
        {node.identity_file && (
          <Typography level="body-sm">
            <b>Identity File:</b> {node.identity_file}
          </Typography>
        )}
        {node.password && (
          <Typography level="body-sm">
            <b>Password:</b> ****
          </Typography>
        )}
      </Box>
    }
    variant="soft"
    size="sm"
    arrow
  >
    <Box
      sx={{
        width: 12,
        height: 12,
        backgroundColor:
          node.user === "ali" ? "#3b83f61e" : getStatusColor(node.status),
        borderRadius: "2px",
        margin: "1px",
        transition: "all 0.2s ease",
        cursor: "pointer",
        border: node.user === "ali" ? "2px solid #3b82f6" : undefined,
        boxSizing: "border-box",
        "&:hover": {
          transform: "scale(1.2)",
          boxShadow: "0 2px 8px rgba(0,0,0,0.15)",
        },
        ...(node.user === "ali"
          ? {
              animation: "pulseFill 2.5s infinite",
              "@keyframes pulseFill": {
                "0%": {
                  backgroundColor: "#3b83f61e",
                },
                "50%": {
                  backgroundColor: "#3b83f666",
                },
                "100%": {
                  backgroundColor: "#3b83f61e",
                },
              },
            }
          : {}),
      }}
    />
  </Tooltip>
);

const ClusterCard: React.FC<{
  cluster: Cluster;
  setSelectedCluster: React.Dispatch<React.SetStateAction<Cluster | null>>;
}> = ({ cluster, setSelectedCluster }) => {
  const reservedCount = cluster.nodes.filter(
    (n) => n.status === "reserved"
  ).length;
  const requestableCount = cluster.nodes.filter(
    (n) => n.status === "requestable"
  ).length;
  const activeCount = cluster.nodes.filter((n) => n.status === "active").length;
  const unhealthyCount = cluster.nodes.filter(
    (n) => n.status === "unhealthy"
  ).length;
  const assignedToYouCount = cluster.nodes.filter(
    (n) => n.user === "ali"
  ).length;

  const sortedNodes = [...cluster.nodes].sort(
    (a, b) => getStatusOrder(a.status) - getStatusOrder(b.status)
  );

  return (
    <Card
      variant="outlined"
      sx={{
        p: 3,
        mb: 3,
        transition: "all 0.2s ease",
        "&:hover": {
          boxShadow: "md",
        },
      }}
    >
      <Box sx={{ mb: 2 }}>
        <Button
          onClick={() => setSelectedCluster(cluster)}
          sx={{
            width: "100%",
            display: "flex",
            alignItems: "center",
            justifyContent: "space-between",
            padding: 0,
            margin: 0,
            mb: 1,
          }}
          variant="plain"
        >
          <Typography level="h4">{cluster.name}</Typography>
          <>
            <ChevronRightIcon />
          </>
        </Button>
        <Stack direction="row" spacing={1} sx={{ mb: 0 }}>
          <Chip size="sm" color="primary" variant="plain">
            {assignedToYouCount} Assigned To You
          </Chip>
          <Chip size="sm" color="success" variant="soft">
            {reservedCount} Reserved
          </Chip>
          <Chip size="sm" color="neutral" variant="soft">
            {requestableCount} Requestable
          </Chip>
          <Chip size="sm" color="warning" variant="soft">
            {activeCount} Active
          </Chip>
          <Chip size="sm" color="danger" variant="soft">
            {unhealthyCount} Unhealthy
          </Chip>
        </Stack>
      </Box>
      <Box
        sx={{
          display: "flex",
          flexWrap: "wrap",
          gap: "1px",
          p: 2,
          backgroundColor: "background.level1",
          borderRadius: "md",
          maxHeight: 200,
          overflow: "auto",
        }}
      >
        {sortedNodes.map((node) => (
          <NodeSquare key={node.id} node={node} />
        ))}
      </Box>
      <Stack direction="row" spacing={1}>
        <Button variant="plain">Reserve a Node</Button>
        <Button variant="plain">Start a Job</Button>
      </Stack>
    </Card>
  );
};

const Nodes: React.FC = () => {
  console.error("NODES COMPONENT MOUNTED");
  const [selectedCluster, setSelectedCluster] = useState<Cluster | null>(null);

  // --- Node Pools/Clouds Section ---
  const fetcher = (url: string) =>
    fetch(url, { credentials: "include" }).then((res) => res.json());
  const { data, isLoading } = useSWR(buildApiUrl("clusters"), fetcher, {
    refreshInterval: 2000,
  });
  const clusterNames = data?.clusters || [];

  // State for all cluster details
  const [clusterDetails, setClusterDetails] = useState<{
    [name: string]: Cluster | null;
  }>({});
  const [loadingClusters, setLoadingClusters] = useState(false);

  useEffect(() => {
    if (!Array.isArray(clusterNames) || clusterNames.length === 0) return;
    setLoadingClusters(true);
    Promise.all(
      clusterNames.map((name: string) =>
        fetch(buildApiUrl(`clusters/${name}`), { credentials: "include" })
          .then((res) => (res.ok ? res.json() : null))
          .then((data) => ({ name, data }))
          .catch(() => ({ name, data: null }))
      )
    ).then((results) => {
      const details: { [name: string]: Cluster | null } = {};
      results.forEach(({ name, data }) => {
        details[name] = data;
      });
      setClusterDetails(details);
      setLoadingClusters(false);
    });
  }, [JSON.stringify(clusterNames)]);

  // State for expanded all-nodes table and selected node per cluster
  const [expandedCloudCluster, setExpandedCloudCluster] = useState<
    string | null
  >(null);
  const [selectedCloudNode, setSelectedCloudNode] = useState<{
    [clusterName: string]: number | null;
  }>({});

  const [nodeGpuInfo, setNodeGpuInfo] = useState<Record<string, any>>({});

  useEffect(() => {
    // Fetch GPU info for all nodes
    fetch(buildApiUrl("skypilot/ssh-node-info"), { credentials: "include" })
      .then((res) => (res.ok ? res.json() : {}))
      .then((data) => setNodeGpuInfo(data))
      .catch(() => setNodeGpuInfo({}));
  }, []);

  // NodeSquare for SSHNode
  const NodeSquare: React.FC<{ node: any }> = ({ node }) => {
    // GPU display logic
    let gpuDisplay = "-";
    const gpuInfo = nodeGpuInfo[node.ip]?.gpu_resources;
    if (gpuInfo && gpuInfo.gpus && gpuInfo.gpus.length > 0) {
      gpuDisplay = gpuInfo.gpus
        .map((g: any) => {
          const qty = g.requestable_qty_per_node;
          if (qty && /^\d+$/.test(qty.trim())) {
            return `${g.gpu} (x${qty.trim()})`;
          } else if (qty && qty.trim().length > 0) {
            return `${g.gpu} (${qty.trim()})`;
          } else {
            return g.gpu;
          }
        })
        .join(", ");
    } else if (node.gpuType) {
      gpuDisplay = node.gpuType;
    }
    return (
      <Tooltip
        title={
          <Box>
            <Typography level="body-sm">
              <b>IP:</b> {node.ip}
            </Typography>
            <Typography level="body-sm">
              <b>User:</b> {node.user}
            </Typography>
<<<<<<< HEAD
            {node.identity_file && (
              <Typography level="body-sm">
                <b>Identity File:</b> {node.identity_file}
              </Typography>
            )}
            {node.password && (
              <Typography level="body-sm">
                <b>Password:</b> ****
              </Typography>
            )}
            <Typography level="body-sm">
              <b>GPUs:</b> {gpuDisplay}
            </Typography>
          </Box>
        }
        variant="soft"
        size="sm"
        arrow
      >
        <Box
          sx={{
            width: 12,
            height: 12,
            backgroundColor: "#3b82f6",
            borderRadius: "2px",
            margin: "1px",
            transition: "all 0.2s ease",
            cursor: "pointer",
            boxSizing: "border-box",
            "&:hover": {
              transform: "scale(1.2)",
              boxShadow: "0 2px 8px rgba(0,0,0,0.15)",
            },
          }}
        />
      </Tooltip>
    );
  };
=======
          )}
        </Box>
      }
      variant="soft"
      size="sm"
      arrow
    >
      <Box
        sx={{
          width: 12,
          height: 12,
          backgroundColor: "#f63bddff",
          borderRadius: "2px",
          margin: "1px",
          transition: "all 0.2s ease",
          cursor: "pointer",
          boxSizing: "border-box",
          "&:hover": {
            transform: "scale(1.2)",
            boxShadow: "0 2px 8px rgba(0,0,0,0.15)",
          },
        }}
      />
    </Tooltip>
  );
>>>>>>> ccbecb6b

  return (
    <Box
      sx={{
        maxWidth: 1000,
        mx: "auto",
        p: 2,
      }}
    >
      <Box sx={{ mb: 4 }}>
        <Typography level="h2">Square Bank's Node Pool</Typography>
      </Box>
      {/* Existing Node Pools/Clusters UI */}
      {selectedCluster ? (
        <Sheet sx={{ mb: 4, p: 2, borderRadius: "md", boxShadow: "sm" }}>
          <Button
            onClick={() => setSelectedCluster(null)}
            startDecorator={<ChevronLeftIcon />}
            variant="soft"
          >
            Back
          </Button>
          <Typography level="h3" sx={{ mb: 2 }}>
            {selectedCluster.name} - Instances
          </Typography>
          <Table stickyHeader>
            <thead>
              <tr>
                <th>Name</th>
                <th>Status</th>
                <th>User</th>
                <th>GPU</th>
                <th>CPU</th>
                <th>vCPUs</th>
                <th>vGPUs</th>
                <th>IP</th>
                <th>Job</th>
                <th>Experiment</th>
              </tr>
            </thead>
            <tbody>
              {selectedCluster.nodes.map((node) => {
                let gpuDisplay = "-";
                const gpuInfo = nodeGpuInfo[node.ip]?.gpu_resources;
                if (gpuInfo && gpuInfo.gpus && gpuInfo.gpus.length > 0) {
                  gpuDisplay = gpuInfo.gpus
                    .map((g: any) => {
                      const qty = g.requestable_qty_per_node;
                      if (qty && /^\d+$/.test(qty.trim())) {
                        return `${g.gpu} (x${qty.trim()})`;
                      } else if (qty && qty.trim().length > 0) {
                        return `${g.gpu} (${qty.trim()})`;
                      } else {
                        return g.gpu;
                      }
                    })
                    .join(", ");
                } else if (node.gpuType) {
                  gpuDisplay = node.gpuType;
                }
                return (
                  <tr key={node.id}>
                    <td>{node.id}</td>
                    <td>{node.status}</td>
                    <td>{node.user ?? "-"}</td>
                    <td>{gpuDisplay}</td>
                    <td>{node.cpuType}</td>
                    <td>{node.vcpus}</td>
                    <td>{node.vgpus}</td>
                    <td>{node.ip}</td>
                    <td>{node.jobName ?? "-"}</td>
                    <td>{node.experimentName ?? "-"}</td>
                  </tr>
                );
              })}
            </tbody>
          </Table>
        </Sheet>
      ) : (
        mockClusters.map((cluster) => (
          <div key={cluster.id} style={{ cursor: "pointer" }}>
            <ClusterCard
              cluster={cluster}
              setSelectedCluster={setSelectedCluster}
            />
          </div>
        ))
      )}
      {/* --- Clouds Section --- */}
      <Box sx={{ mt: 6 }}>
        <Typography level="h3" sx={{ mb: 2 }}>
          Cloud Node Pools
        </Typography>
        {isLoading || loadingClusters ? (
          <Box sx={{ textAlign: "center", py: 4 }}>
            <Typography level="body-md" sx={{ color: "text.secondary" }}>
              Loading node pools...
            </Typography>
          </Box>
        ) : (
          Object.entries(clusterDetails).map(([name, cluster]) => {
            const isExpanded = expandedCloudCluster === name;
            return (
              <Card
                key={name}
                sx={{
                  mb: 3,
                  cursor: "pointer",
                  border: isExpanded ? "2px solid #3b82f6" : undefined,
                }}
                onClick={(e) => {
                  // Only toggle if the card itself is clicked, not the grid
                  if (
                    (e.target as HTMLElement).getAttribute(
                      "data-cluster-card"
                    ) === "true"
                  ) {
                    setExpandedCloudCluster(isExpanded ? null : name);
                    // Clear selected node for all clusters except the one being expanded
                    setSelectedCloudNode((prev) =>
                      isExpanded ? prev : { [name]: null }
                    );
                  }
                }}
              >
                <Typography level="h4" sx={{ mb: 1 }} data-cluster-card="true">
                  {name}
                </Typography>
                {/* Node grid is always visible */}
                {cluster &&
                Array.isArray(cluster.nodes) &&
                cluster.nodes.length > 0 ? (
                  <>
                    <Box
                      sx={{
                        display: "flex",
                        flexWrap: "wrap",
                        gap: "1px",
                        p: 2,
                        backgroundColor: "background.level1",
                        borderRadius: "md",
                        maxHeight: 200,
                        overflow: "auto",
                      }}
                      onClick={(e) => e.stopPropagation()} // Prevent card click when clicking node
                    >
                      {cluster.nodes.map((node: any, idx: number) => {
                        const isSelected = selectedCloudNode[name] === idx;
                        return (
                          <Box
                            key={idx}
                            onClick={() => {
                              setSelectedCloudNode((prev) => ({
                                ...prev,
                                [name]: idx,
                              }));
                              setExpandedCloudCluster(null);
                            }}
                            sx={{
                              cursor: "pointer",
                              border: isSelected
                                ? "2px solid #f59e42"
                                : "2px solid #3b82f6",
                              borderRadius: "4px",
                              boxShadow: isSelected
                                ? "0 0 0 2px #f59e42"
                                : undefined,
                              m: 0.5,
                              transition: "border 0.2s, box-shadow 0.2s",
                              "&:hover": {
                                border: "2px solid #f59e42",
                                boxShadow: "0 0 0 2px #f59e42",
                              },
                            }}
                          >
                            <NodeSquare node={node} />
                          </Box>
                        );
                      })}
                    </Box>
                    {/* Table for selected node */}
                    {selectedCloudNode[name] != null &&
                      cluster.nodes[selectedCloudNode[name]] && (
                        <Box sx={{ mt: 2 }}>
                          <Typography level="h4" sx={{ mb: 1 }}>
                            Node Details
                          </Typography>
                          <Table
                            size="sm"
                            variant="outlined"
                            borderAxis="both"
                            stickyHeader
                          >
                            <thead>
                              <tr>
                                <th>IP Address</th>
                                <th>User</th>
                                <th>Identity File</th>
                                <th>Password</th>
                                <th>GPUs</th>
                              </tr>
                            </thead>
                            <tbody>
                              <tr>
                                <td>
                                  {cluster.nodes[selectedCloudNode[name]].ip ||
                                    "-"}
                                </td>
                                <td>
                                  {cluster.nodes[selectedCloudNode[name]]
                                    .user || "-"}
                                </td>
                                <td>
                                  {cluster.nodes[selectedCloudNode[name]]
                                    .identity_file || "-"}
                                </td>
                                <td>
                                  {cluster.nodes[selectedCloudNode[name]]
                                    .password
                                    ? "****"
                                    : "-"}
                                </td>
                                <td>
                                  {(() => {
                                    const node =
                                      cluster.nodes[selectedCloudNode[name]];
                                    let gpuDisplay = "-";
                                    const gpuInfo =
                                      nodeGpuInfo[node.ip]?.gpu_resources;
                                    if (
                                      gpuInfo &&
                                      gpuInfo.gpus &&
                                      gpuInfo.gpus.length > 0
                                    ) {
                                      gpuDisplay = gpuInfo.gpus
                                        .map((g: any) => {
                                          const qty =
                                            g.requestable_qty_per_node;
                                          if (qty && /^\d+$/.test(qty.trim())) {
                                            return `${g.gpu} (x${qty.trim()})`;
                                          } else if (
                                            qty &&
                                            qty.trim().length > 0
                                          ) {
                                            return `${g.gpu} (${qty.trim()})`;
                                          } else {
                                            return g.gpu;
                                          }
                                        })
                                        .join(", ");
                                    } else if (node.gpuType) {
                                      gpuDisplay = node.gpuType;
                                    }
                                    return gpuDisplay;
                                  })()}
                                </td>
                              </tr>
                            </tbody>
                          </Table>
                        </Box>
                      )}
                    {/* Table of all nodes, toggled by card click */}
                    {isExpanded && (
                      <Box sx={{ mt: 2 }}>
                        <Typography level="h4" sx={{ mb: 1 }}>
                          All Nodes
                        </Typography>
                        <Table
                          size="sm"
                          variant="outlined"
                          borderAxis="both"
                          stickyHeader
                        >
                          <thead>
                            <tr>
                              <th>IP Address</th>
                              <th>User</th>
                              <th>Identity File</th>
                              <th>Password</th>
                              <th>GPUs</th>
                            </tr>
                          </thead>
                          <tbody>
                            {cluster.nodes.map((node: any, idx: number) => {
                              let gpuDisplay = "-";
                              const gpuInfo =
                                nodeGpuInfo[node.ip]?.gpu_resources;
                              if (
                                gpuInfo &&
                                gpuInfo.gpus &&
                                gpuInfo.gpus.length > 0
                              ) {
                                gpuDisplay = gpuInfo.gpus
                                  .map((g: any) => {
                                    const qty = g.requestable_qty_per_node;
                                    if (qty && /^\d+$/.test(qty.trim())) {
                                      return `${g.gpu} (x${qty.trim()})`;
                                    } else if (qty && qty.trim().length > 0) {
                                      return `${g.gpu} (${qty.trim()})`;
                                    } else {
                                      return g.gpu;
                                    }
                                  })
                                  .join(", ");
                              } else if (node.gpuType) {
                                gpuDisplay = node.gpuType;
                              }
                              return (
                                <tr
                                  key={idx}
                                  style={{
                                    background:
                                      selectedCloudNode[name] === idx
                                        ? "#f5f5f5"
                                        : undefined,
                                  }}
                                >
                                  <td>{node.ip || "-"}</td>
                                  <td>{node.user || "-"}</td>
                                  <td>{node.identity_file || "-"}</td>
                                  <td>{node.password ? "****" : "-"}</td>
                                  <td>{gpuDisplay}</td>
                                </tr>
                              );
                            })}
                          </tbody>
                        </Table>
                      </Box>
                    )}
                  </>
                ) : (
                  <Typography level="body-md" sx={{ color: "text.secondary" }}>
                    No nodes in this cluster.
                  </Typography>
                )}
              </Card>
            );
          })
        )}
      </Box>
    </Box>
  );
};

export default Nodes;<|MERGE_RESOLUTION|>--- conflicted
+++ resolved
@@ -35,7 +35,7 @@
 interface Node {
   id: string;
   status: "reserved" | "requestable" | "active" | "unhealthy";
-  user?: string | undefined; // allow string for user
+  user?: string; // allow string for user
   gpuType?: string;
   cpuType?: string;
   vcpus?: number;
@@ -92,7 +92,7 @@
   return Array.from({ length: count }, (_, i) => {
     const rand = Math.random();
     let status: "reserved" | "requestable" | "active" | "unhealthy";
-    let user: "ali" | "bob" | "catherine" | undefined;
+    let user: string | undefined;
     let jobName: string | undefined;
     let experimentName: string | undefined;
     if (rand < 0.5) {
@@ -397,7 +397,6 @@
 
   // NodeSquare for SSHNode
   const NodeSquare: React.FC<{ node: any }> = ({ node }) => {
-    // GPU display logic
     let gpuDisplay = "-";
     const gpuInfo = nodeGpuInfo[node.ip]?.gpu_resources;
     if (gpuInfo && gpuInfo.gpus && gpuInfo.gpus.length > 0) {
@@ -426,7 +425,6 @@
             <Typography level="body-sm">
               <b>User:</b> {node.user}
             </Typography>
-<<<<<<< HEAD
             {node.identity_file && (
               <Typography level="body-sm">
                 <b>Identity File:</b> {node.identity_file}
@@ -465,33 +463,6 @@
       </Tooltip>
     );
   };
-=======
-          )}
-        </Box>
-      }
-      variant="soft"
-      size="sm"
-      arrow
-    >
-      <Box
-        sx={{
-          width: 12,
-          height: 12,
-          backgroundColor: "#f63bddff",
-          borderRadius: "2px",
-          margin: "1px",
-          transition: "all 0.2s ease",
-          cursor: "pointer",
-          boxSizing: "border-box",
-          "&:hover": {
-            transform: "scale(1.2)",
-            boxShadow: "0 2px 8px rgba(0,0,0,0.15)",
-          },
-        }}
-      />
-    </Tooltip>
-  );
->>>>>>> ccbecb6b
 
   return (
     <Box
