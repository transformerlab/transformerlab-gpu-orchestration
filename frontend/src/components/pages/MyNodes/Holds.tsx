import React from "react";
import {
  Typography,
  Box,
  Table,
  CircularProgress,
  Chip,
  Menu,
  MenuButton,
  MenuItem,
  Dropdown,
  Divider,
  ListItemDecorator,
  Button,
} from "@mui/joy";
import {
  ChevronDownIcon,
  ComputerIcon,
  RotateCcwIcon,
  StopCircleIcon,
  TerminalIcon,
  TextIcon,
  Trash2Icon,
  PlayIcon,
  BookOpenIcon,
  CodeIcon,
} from "lucide-react";
<<<<<<< HEAD
import { buildApiUrl } from "../../../utils/api";
import InteractiveTaskModal from "../../InteractiveTaskModal";
=======
import { useNavigate } from "react-router-dom";
import NodeSquare from "../../NodeSquare";

// Add a mock status generator for demonstration
const statuses = ["provisioning", "running", "deallocating", "held"];
function randomStatus(id: string) {
  // Simple deterministic hash based on id
  let hash = 0;
  for (let i = 0; i < id.length; i++) {
    hash = (hash << 5) - hash + id.charCodeAt(i);
    hash |= 0;
  }
  const idx = Math.abs(hash) % statuses.length;
  return statuses[idx];
}
>>>>>>> 0349c610

interface Cluster {
  cluster_name: string;
  status: string;
  resources_str?: string;
  launched_at?: number;
  last_use?: string;
  autostop?: number;
  to_down?: boolean;
}

interface HeldProps {
  skypilotLoading: boolean;
  myClusters: Cluster[];
}

<<<<<<< HEAD
const Held: React.FC<HeldProps> = ({ skypilotLoading, myClusters }) => {
  const [operationLoading, setOperationLoading] = React.useState<{
    [key: string]: boolean;
  }>({});
  const [interactiveTaskModal, setInteractiveTaskModal] = React.useState<{
    open: boolean;
    clusterName: string;
    taskType: "vscode";
  }>({
    open: false,
    clusterName: "",
    taskType: "vscode",
  });

  const handleStopCluster = async (clusterName: string) => {
    try {
      setOperationLoading((prev) => ({
        ...prev,
        [`stop_${clusterName}`]: true,
      }));
      const response = await fetch(buildApiUrl("skypilot/stop"), {
        method: "POST",
        headers: {
          "Content-Type": "application/json",
        },
        credentials: "include",
        body: JSON.stringify({ cluster_name: clusterName }),
      });

      if (!response.ok) {
        const errorData = await response.json();
        console.error("Failed to stop cluster:", errorData.detail);
      }
    } catch (err) {
      console.error("Error stopping cluster:", err);
    } finally {
      setOperationLoading((prev) => ({
        ...prev,
        [`stop_${clusterName}`]: false,
      }));
    }
  };

  const handleDownCluster = async (clusterName: string) => {
    try {
      setOperationLoading((prev) => ({
        ...prev,
        [`down_${clusterName}`]: true,
      }));
      const response = await fetch(buildApiUrl("skypilot/down"), {
        method: "POST",
        headers: {
          "Content-Type": "application/json",
        },
        credentials: "include",
        body: JSON.stringify({ cluster_name: clusterName }),
      });

      if (!response.ok) {
        const errorData = await response.json();
        console.error("Failed to down cluster:", errorData.detail);
      }
    } catch (err) {
      console.error("Error downing cluster:", err);
    } finally {
      setOperationLoading((prev) => ({
        ...prev,
        [`down_${clusterName}`]: false,
      }));
    }
  };

  const openInteractiveTaskModal = (
    clusterName: string,
    taskType: "vscode"
  ) => {
    setInteractiveTaskModal({
      open: true,
      clusterName,
      taskType,
    });
  };

  const closeInteractiveTaskModal = () => {
    setInteractiveTaskModal({
      open: false,
      clusterName: "",
      taskType: "vscode",
    });
  };

  const getStatusColor = (status: string) => {
    const statusLower = status.toLowerCase();
    if (statusLower.includes("up") || statusLower.includes("running")) {
      return "success";
    } else if (
      statusLower.includes("init") ||
      statusLower.includes("starting")
    ) {
      return "primary";
    } else if (
      statusLower.includes("down") ||
      statusLower.includes("stopped")
    ) {
      return "neutral";
    } else {
      return "warning";
    }
  };

  const formatTimestamp = (timestamp?: number) => {
    if (!timestamp) return "-";
    return new Date(timestamp * 1000).toLocaleString();
  };

  const formatAutostop = (autostop?: number, toDown?: boolean) => {
    if (!autostop) return "-";
    const action = toDown ? "down" : "stop";
    return `${autostop}min (${action})`;
  };

  if (skypilotLoading) {
    return (
      <Box sx={{ display: "flex", justifyContent: "center", mt: 4 }}>
        <CircularProgress />
      </Box>
    );
  }

  if (myClusters.length === 0) {
    return (
      <Box sx={{ textAlign: "center", mt: 4 }}>
        <Typography level="h4" color="neutral">
          No active clusters found
        </Typography>
        <Typography level="body-md" color="neutral" sx={{ mt: 1 }}>
          Launch a cluster from the Interactive Development Environment to see
          it here.
        </Typography>
      </Box>
    );
  }

  return (
    <Box>
      <Typography level="h3" sx={{ mb: 3 }}>
        Cloud Node Pools
      </Typography>

      <Table variant="outlined" sx={{ minWidth: 650 }}>
        <thead>
          <tr>
            <th style={{ width: "100px" }}>&nbsp;</th>
            <th>Status</th>
            <th>Cluster Name</th>
            <th>Resources</th>
            <th>Launched At</th>
            <th>Last Use</th>
            <th>Auto-stop</th>
          </tr>
        </thead>
        <tbody>
          {myClusters.map((cluster) => (
            <tr key={cluster.cluster_name}>
              <td>
                <ComputerIcon />
                <Dropdown>
                  <MenuButton variant="plain" size="sm">
                    <ChevronDownIcon />
                  </MenuButton>
                  <Menu size="sm" variant="soft">
                    <MenuItem>
                      <ListItemDecorator>
                        <PlayIcon />
                      </ListItemDecorator>
                      Start
                    </MenuItem>
                    <MenuItem
                      onClick={() => handleStopCluster(cluster.cluster_name)}
                      disabled={
                        operationLoading[`stop_${cluster.cluster_name}`]
                      }
                    >
                      <ListItemDecorator>
                        <StopCircleIcon />
                      </ListItemDecorator>
                      Stop
                    </MenuItem>
                    <MenuItem
                      onClick={() => handleDownCluster(cluster.cluster_name)}
                      disabled={
                        operationLoading[`down_${cluster.cluster_name}`]
                      }
                    >
                      <ListItemDecorator>
                        <Trash2Icon />
                      </ListItemDecorator>
                      Down
                    </MenuItem>
                    <Divider />
                    <MenuItem
                      onClick={() =>
                        openInteractiveTaskModal(cluster.cluster_name, "vscode")
                      }
                    >
                      <ListItemDecorator>
                        <CodeIcon />
                      </ListItemDecorator>
                      VSCode
                    </MenuItem>
                    <Divider />
                    <MenuItem>
                      <ListItemDecorator>
                        <TextIcon />
                      </ListItemDecorator>
                      Logs
                    </MenuItem>
                  </Menu>
                </Dropdown>
              </td>
              <td>
                <Chip
                  size="sm"
                  color={getStatusColor(cluster.status)}
                  variant="soft"
                  startDecorator={
                    (cluster.status.toLowerCase().includes("init") ||
                      cluster.status.toLowerCase().includes("starting")) && (
                      <CircularProgress
=======
const Jobs: React.FC<HeldProps> = ({
  groupedByExperiment,
  nodes,
  skypilotLoading,
  myClusters,
}) => {
  const navigate = useNavigate();

  const handleRowClick = (node: any, event: React.MouseEvent) => {
    // Don't navigate if clicking on the dropdown menu
    if ((event.target as HTMLElement).closest('[role="button"]')) {
      return;
    }
    navigate(`/dashboard/nodes/node/${node.id}`);
  };
  return (
    <>
      {Object.entries(groupedByExperiment).map(([expName, nodes]) => (
        <Box key={expName} sx={{ mb: 4 }}>
          <Typography level="h4" sx={{ mb: 1 }}>
            Experiment: {expName}
          </Typography>
          <Table>
            <thead>
              <tr>
                <th style={{ width: "150px" }}>&nbsp;</th>
                <th>Status</th>
                <th>Cluster</th>
                <th>Name/IP</th>
                <th>Running for</th>
                <th>Resources (GPU/CPU)</th>
                <th>Job/Experiment</th>
              </tr>
            </thead>
            <tbody>
              {nodes.map((node) => {
                const statusValue = randomStatus(node.id);
                return (
                  <tr
                    key={node.id}
                    onClick={(event) => handleRowClick(node, event)}
                    style={{
                      cursor: "pointer",
                      transition: "background-color 0.2s ease",
                    }}
                    onMouseEnter={(e) => {
                      e.currentTarget.style.backgroundColor =
                        "rgba(0, 0, 0, 0.04)";
                    }}
                    onMouseLeave={(e) => {
                      e.currentTarget.style.backgroundColor = "";
                    }}
                  >
                    <td>
                      <Box
                        sx={{ display: "flex", alignItems: "center", gap: 1 }}
                      >
                        <NodeSquare
                          node={{
                            id: node.id,
                            ip: node.ip || "unknown",
                            status:
                              statusValue === "running"
                                ? "active"
                                : statusValue === "held"
                                ? "inactive"
                                : "unhealthy",
                            type: "dedicated", // Default type for holds
                            user: "ali", // Assuming these are user's nodes
                            gpuType: node.gpuType,
                          }}
                          variant="mock"
                        />
                        {node?.id}
                        {(statusValue === "running" ||
                          statusValue === "provisioning") && (
                          <Dropdown>
                            <MenuButton
                              variant="plain"
                              size="sm"
                              onClick={(e) => e.stopPropagation()}
                            >
                              <ChevronDownIcon size="16px" />
                            </MenuButton>
                            <Menu size="sm" variant="soft">
                              <MenuItem onClick={(e) => e.stopPropagation()}>
                                <ListItemDecorator>
                                  <StopCircleIcon />
                                </ListItemDecorator>
                                Stop
                              </MenuItem>
                              <MenuItem onClick={(e) => e.stopPropagation()}>
                                <ListItemDecorator>
                                  <Trash2Icon />
                                </ListItemDecorator>
                                Deallocate
                              </MenuItem>
                              <MenuItem onClick={(e) => e.stopPropagation()}>
                                <ListItemDecorator>
                                  <RotateCcwIcon />
                                </ListItemDecorator>
                                Restart
                              </MenuItem>
                              <MenuItem onClick={(e) => e.stopPropagation()}>
                                <ListItemDecorator>
                                  <TextIcon />
                                </ListItemDecorator>
                                Logs
                              </MenuItem>
                              <MenuItem onClick={(e) => e.stopPropagation()}>
                                Metrics
                              </MenuItem>
                              <Divider />
                              <MenuItem onClick={(e) => e.stopPropagation()}>
                                <ListItemDecorator>
                                  <TerminalIcon />
                                </ListItemDecorator>
                                SSH
                              </MenuItem>
                              <MenuItem onClick={(e) => e.stopPropagation()}>
                                VSCode
                              </MenuItem>
                            </Menu>
                          </Dropdown>
                        )}
                      </Box>
                    </td>
                    <td>
                      <Chip
>>>>>>> 0349c610
                        size="sm"
                        sx={{
                          "--CircularProgress-size": "10px",
                          "--CircularProgress-trackThickness": "2px",
                          "--CircularProgress-progressThickness": "2px",
                        }}
                      />
                    )
                  }
                >
                  {cluster.status}
                </Chip>
              </td>
              <td>
                <Typography level="body-sm" fontWeight="bold">
                  {cluster.cluster_name}
                </Typography>
              </td>
              <td>
                <Typography level="body-sm">
                  {cluster.resources_str || "-"}
                </Typography>
              </td>
              <td>
                <Typography level="body-sm">
                  {formatTimestamp(cluster.launched_at)}
                </Typography>
              </td>
              <td>
                <Typography level="body-sm">
                  {cluster.last_use || "-"}
                </Typography>
              </td>
              <td>
                <Typography level="body-sm">
                  {formatAutostop(cluster.autostop, cluster.to_down)}
                </Typography>
              </td>
            </tr>
          ))}
        </tbody>
      </Table>

      {/* Interactive Task Modal */}
      <InteractiveTaskModal
        open={interactiveTaskModal.open}
        onClose={closeInteractiveTaskModal}
        clusterName={interactiveTaskModal.clusterName}
        taskType={interactiveTaskModal.taskType}
        onTaskSubmitted={() => {
          // Optionally refresh the page or update the UI
          console.log("Task submitted successfully");
        }}
        isClusterLaunching={false}
      />
    </Box>
  );
};

export default Held;<|MERGE_RESOLUTION|>--- conflicted
+++ resolved
@@ -25,10 +25,8 @@
   BookOpenIcon,
   CodeIcon,
 } from "lucide-react";
-<<<<<<< HEAD
 import { buildApiUrl } from "../../../utils/api";
 import InteractiveTaskModal from "../../InteractiveTaskModal";
-=======
 import { useNavigate } from "react-router-dom";
 import NodeSquare from "../../NodeSquare";
 
@@ -44,7 +42,6 @@
   const idx = Math.abs(hash) % statuses.length;
   return statuses[idx];
 }
->>>>>>> 0349c610
 
 interface Cluster {
   cluster_name: string;
@@ -59,10 +56,17 @@
 interface HeldProps {
   skypilotLoading: boolean;
   myClusters: Cluster[];
+  groupedByExperiment?: { [key: string]: any[] };
+  nodes?: any[];
 }
 
-<<<<<<< HEAD
-const Held: React.FC<HeldProps> = ({ skypilotLoading, myClusters }) => {
+const Held: React.FC<HeldProps> = ({
+  skypilotLoading,
+  myClusters,
+  groupedByExperiment = {},
+  nodes = [],
+}) => {
+  const navigate = useNavigate();
   const [operationLoading, setOperationLoading] = React.useState<{
     [key: string]: boolean;
   }>({});
@@ -151,6 +155,14 @@
       clusterName: "",
       taskType: "vscode",
     });
+  };
+
+  const handleRowClick = (node: any, event: React.MouseEvent) => {
+    // Don't navigate if clicking on the dropdown menu
+    if ((event.target as HTMLElement).closest('[role="button"]')) {
+      return;
+    }
+    navigate(`/dashboard/nodes/node/${node.id}`);
   };
 
   const getStatusColor = (status: string) => {
@@ -191,6 +203,178 @@
     );
   }
 
+  // If we have grouped experiments, show the node-based view
+  if (Object.keys(groupedByExperiment).length > 0) {
+    return (
+      <>
+        {Object.entries(groupedByExperiment).map(([expName, nodes]) => (
+          <Box key={expName} sx={{ mb: 4 }}>
+            <Typography level="h4" sx={{ mb: 1 }}>
+              Experiment: {expName}
+            </Typography>
+            <Table>
+              <thead>
+                <tr>
+                  <th style={{ width: "150px" }}>&nbsp;</th>
+                  <th>Status</th>
+                  <th>Cluster</th>
+                  <th>Name/IP</th>
+                  <th>Running for</th>
+                  <th>Resources (GPU/CPU)</th>
+                  <th>Job/Experiment</th>
+                </tr>
+              </thead>
+              <tbody>
+                {nodes.map((node) => {
+                  const statusValue = randomStatus(node.id);
+                  return (
+                    <tr
+                      key={node.id}
+                      onClick={(event) => handleRowClick(node, event)}
+                      style={{
+                        cursor: "pointer",
+                        transition: "background-color 0.2s ease",
+                      }}
+                      onMouseEnter={(e) => {
+                        e.currentTarget.style.backgroundColor =
+                          "rgba(0, 0, 0, 0.04)";
+                      }}
+                      onMouseLeave={(e) => {
+                        e.currentTarget.style.backgroundColor = "";
+                      }}
+                    >
+                      <td>
+                        <Box
+                          sx={{ display: "flex", alignItems: "center", gap: 1 }}
+                        >
+                          <NodeSquare
+                            node={{
+                              id: node.id,
+                              ip: node.ip || "unknown",
+                              status:
+                                statusValue === "running"
+                                  ? "active"
+                                  : statusValue === "held"
+                                  ? "inactive"
+                                  : "unhealthy",
+                              type: "dedicated", // Default type for holds
+                              user: "ali", // Assuming these are user's nodes
+                              gpuType: node.gpuType,
+                            }}
+                            variant="mock"
+                          />
+                          {node?.id}
+                          {(statusValue === "running" ||
+                            statusValue === "provisioning") && (
+                            <Dropdown>
+                              <MenuButton
+                                variant="plain"
+                                size="sm"
+                                onClick={(e) => e.stopPropagation()}
+                              >
+                                <ChevronDownIcon size="16px" />
+                              </MenuButton>
+                              <Menu size="sm" variant="soft">
+                                <MenuItem onClick={(e) => e.stopPropagation()}>
+                                  <ListItemDecorator>
+                                    <StopCircleIcon />
+                                  </ListItemDecorator>
+                                  Stop
+                                </MenuItem>
+                                <MenuItem onClick={(e) => e.stopPropagation()}>
+                                  <ListItemDecorator>
+                                    <Trash2Icon />
+                                  </ListItemDecorator>
+                                  Deallocate
+                                </MenuItem>
+                                <MenuItem onClick={(e) => e.stopPropagation()}>
+                                  <ListItemDecorator>
+                                    <RotateCcwIcon />
+                                  </ListItemDecorator>
+                                  Restart
+                                </MenuItem>
+                                <MenuItem onClick={(e) => e.stopPropagation()}>
+                                  <ListItemDecorator>
+                                    <TextIcon />
+                                  </ListItemDecorator>
+                                  Logs
+                                </MenuItem>
+                                <MenuItem onClick={(e) => e.stopPropagation()}>
+                                  Metrics
+                                </MenuItem>
+                                <Divider />
+                                <MenuItem onClick={(e) => e.stopPropagation()}>
+                                  <ListItemDecorator>
+                                    <TerminalIcon />
+                                  </ListItemDecorator>
+                                  SSH
+                                </MenuItem>
+                                <MenuItem onClick={(e) => e.stopPropagation()}>
+                                  VSCode
+                                </MenuItem>
+                              </Menu>
+                            </Dropdown>
+                          )}
+                        </Box>
+                      </td>
+                      <td>
+                        <Chip
+                          size="sm"
+                          color={getStatusColor(statusValue)}
+                          variant="soft"
+                          startDecorator={
+                            statusValue === "provisioning" && (
+                              <CircularProgress
+                                size="sm"
+                                sx={{
+                                  "--CircularProgress-size": "10px",
+                                  "--CircularProgress-trackThickness": "2px",
+                                  "--CircularProgress-progressThickness": "2px",
+                                }}
+                              />
+                            )
+                          }
+                        >
+                          {statusValue}
+                        </Chip>
+                      </td>
+                      <td>
+                        <Typography level="body-sm">
+                          {node.cluster || "-"}
+                        </Typography>
+                      </td>
+                      <td>
+                        <Typography level="body-sm">
+                          {node.name || node.ip || "-"}
+                        </Typography>
+                      </td>
+                      <td>
+                        <Typography level="body-sm">
+                          {node.runningFor || "-"}
+                        </Typography>
+                      </td>
+                      <td>
+                        <Typography level="body-sm">
+                          {node.resources || "-"}
+                        </Typography>
+                      </td>
+                      <td>
+                        <Typography level="body-sm">
+                          {node.jobName || node.experimentName || "-"}
+                        </Typography>
+                      </td>
+                    </tr>
+                  );
+                })}
+              </tbody>
+            </Table>
+          </Box>
+        ))}
+      </>
+    );
+  }
+
+  // If we have clusters, show the cluster-based view
   if (myClusters.length === 0) {
     return (
       <Box sx={{ textAlign: "center", mt: 4 }}>
@@ -291,137 +475,6 @@
                     (cluster.status.toLowerCase().includes("init") ||
                       cluster.status.toLowerCase().includes("starting")) && (
                       <CircularProgress
-=======
-const Jobs: React.FC<HeldProps> = ({
-  groupedByExperiment,
-  nodes,
-  skypilotLoading,
-  myClusters,
-}) => {
-  const navigate = useNavigate();
-
-  const handleRowClick = (node: any, event: React.MouseEvent) => {
-    // Don't navigate if clicking on the dropdown menu
-    if ((event.target as HTMLElement).closest('[role="button"]')) {
-      return;
-    }
-    navigate(`/dashboard/nodes/node/${node.id}`);
-  };
-  return (
-    <>
-      {Object.entries(groupedByExperiment).map(([expName, nodes]) => (
-        <Box key={expName} sx={{ mb: 4 }}>
-          <Typography level="h4" sx={{ mb: 1 }}>
-            Experiment: {expName}
-          </Typography>
-          <Table>
-            <thead>
-              <tr>
-                <th style={{ width: "150px" }}>&nbsp;</th>
-                <th>Status</th>
-                <th>Cluster</th>
-                <th>Name/IP</th>
-                <th>Running for</th>
-                <th>Resources (GPU/CPU)</th>
-                <th>Job/Experiment</th>
-              </tr>
-            </thead>
-            <tbody>
-              {nodes.map((node) => {
-                const statusValue = randomStatus(node.id);
-                return (
-                  <tr
-                    key={node.id}
-                    onClick={(event) => handleRowClick(node, event)}
-                    style={{
-                      cursor: "pointer",
-                      transition: "background-color 0.2s ease",
-                    }}
-                    onMouseEnter={(e) => {
-                      e.currentTarget.style.backgroundColor =
-                        "rgba(0, 0, 0, 0.04)";
-                    }}
-                    onMouseLeave={(e) => {
-                      e.currentTarget.style.backgroundColor = "";
-                    }}
-                  >
-                    <td>
-                      <Box
-                        sx={{ display: "flex", alignItems: "center", gap: 1 }}
-                      >
-                        <NodeSquare
-                          node={{
-                            id: node.id,
-                            ip: node.ip || "unknown",
-                            status:
-                              statusValue === "running"
-                                ? "active"
-                                : statusValue === "held"
-                                ? "inactive"
-                                : "unhealthy",
-                            type: "dedicated", // Default type for holds
-                            user: "ali", // Assuming these are user's nodes
-                            gpuType: node.gpuType,
-                          }}
-                          variant="mock"
-                        />
-                        {node?.id}
-                        {(statusValue === "running" ||
-                          statusValue === "provisioning") && (
-                          <Dropdown>
-                            <MenuButton
-                              variant="plain"
-                              size="sm"
-                              onClick={(e) => e.stopPropagation()}
-                            >
-                              <ChevronDownIcon size="16px" />
-                            </MenuButton>
-                            <Menu size="sm" variant="soft">
-                              <MenuItem onClick={(e) => e.stopPropagation()}>
-                                <ListItemDecorator>
-                                  <StopCircleIcon />
-                                </ListItemDecorator>
-                                Stop
-                              </MenuItem>
-                              <MenuItem onClick={(e) => e.stopPropagation()}>
-                                <ListItemDecorator>
-                                  <Trash2Icon />
-                                </ListItemDecorator>
-                                Deallocate
-                              </MenuItem>
-                              <MenuItem onClick={(e) => e.stopPropagation()}>
-                                <ListItemDecorator>
-                                  <RotateCcwIcon />
-                                </ListItemDecorator>
-                                Restart
-                              </MenuItem>
-                              <MenuItem onClick={(e) => e.stopPropagation()}>
-                                <ListItemDecorator>
-                                  <TextIcon />
-                                </ListItemDecorator>
-                                Logs
-                              </MenuItem>
-                              <MenuItem onClick={(e) => e.stopPropagation()}>
-                                Metrics
-                              </MenuItem>
-                              <Divider />
-                              <MenuItem onClick={(e) => e.stopPropagation()}>
-                                <ListItemDecorator>
-                                  <TerminalIcon />
-                                </ListItemDecorator>
-                                SSH
-                              </MenuItem>
-                              <MenuItem onClick={(e) => e.stopPropagation()}>
-                                VSCode
-                              </MenuItem>
-                            </Menu>
-                          </Dropdown>
-                        )}
-                      </Box>
-                    </td>
-                    <td>
-                      <Chip
->>>>>>> 0349c610
                         size="sm"
                         sx={{
                           "--CircularProgress-size": "10px",
