--- conflicted
+++ resolved
@@ -72,14 +72,9 @@
 ];
 
 const adminSubItems = [
-<<<<<<< HEAD
   { content: "Users", section: "users", path: "/dashboard/admin/users" },
   { content: "API Keys", section: "api-keys", path: "/dashboard/admin/api-keys" },
   { content: "Teams", section: "teams", path: "/dashboard/admin/teams" },
-=======
-  { content: "Users", path: "/dashboard/admin/users" },
-  { content: "Teams", path: "/dashboard/admin/teams" },
->>>>>>> c7ad9e4e
   {
     content: "Node Pools",
     path: "/dashboard/admin/pools",
