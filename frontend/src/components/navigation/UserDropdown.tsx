import React from "react";
import {
  Avatar,
  Dropdown,
  MenuButton,
  Menu,
  MenuItem,
  ListDivider,
  Typography,
  Box,
} from "@mui/joy";
import { useAuth } from "../../context/AuthContext";
import { ClipboardCopyIcon, KeyRoundIcon, SettingsIcon } from "lucide-react";
import UserSettingsModal from "../UserSettingsModal";

const UserDropdown: React.FC = () => {
  const { user, logout } = useAuth();
  const [apiKeyCopied, setApiKeyCopied] = React.useState(false);
  const [settingsModalOpen, setSettingsModalOpen] = React.useState(false);

  if (!user) return null;

  const handleCopyApiKey = async (event: React.MouseEvent) => {
    event.preventDefault();
    event.stopPropagation();
    try {
      await navigator.clipboard.writeText("API123456789");
      setApiKeyCopied(true);
      setTimeout(() => setApiKeyCopied(false), 3000);
    } catch (err) {
      console.error("Failed to copy API key:", err);
    }
  };

  return (
    <>
      <Dropdown open={apiKeyCopied || undefined}>
        <MenuButton
          variant="plain"
          sx={{
            minWidth: 0,
            display: "flex",
            alignItems: "center",
            gap: 1,
            pr: 2,
            mr: 1,
          }}
        >
<<<<<<< HEAD
          <Avatar src={user.profile_picture_url} size="md">
            {/* fallback initials logic can be removed if always using src */}
          </Avatar>
          <Box
            sx={{
              display: "flex",
              flexDirection: "column",
              alignItems: "flex-start",
            }}
          >
            <Typography level="title-sm">
              {user.first_name || user.last_name
                ? `${user.first_name || ""} ${user.last_name || ""}`.trim()
                : user.email}
            </Typography>
            <Typography level="body-xs" sx={{ color: "text.secondary" }}>
              Square Bank
            </Typography>
          </Box>
        </MenuButton>
        <Menu placement="bottom-end" sx={{ minWidth: 220 }}>
          <Box sx={{ p: 2, pb: 1 }}>
            <Typography level="title-md" sx={{ fontWeight: "bold" }}>
              {user.first_name || user.last_name
                ? `${user.first_name || ""} ${user.last_name || ""}`.trim()
                : user.email}
            </Typography>
            <Typography level="body-sm" sx={{ color: "text.secondary" }}>
              {user.email}
            </Typography>
          </Box>
          <ListDivider />
          <MenuItem disabled sx={{ cursor: "default" }}>
            <Box sx={{ display: "flex", flexDirection: "column", gap: 0.5 }}>
              <Typography level="body-xs" sx={{ fontWeight: "bold" }}>
                User ID
              </Typography>
              <Typography level="body-xs" sx={{ fontFamily: "monospace" }}>
                {user.id}
              </Typography>
            </Box>
          </MenuItem>
          <MenuItem onMouseDown={handleCopyApiKey}>
            <Box sx={{ display: "flex", flexDirection: "column", gap: 0.5 }}>
              <Typography
                level="body-sm"
                sx={{ fontWeight: "bold" }}
                startDecorator={
                  apiKeyCopied ? (
                    <ClipboardCopyIcon size="16px" />
                  ) : (
                    <KeyRoundIcon size="16px" />
                  )
                }
                color={apiKeyCopied ? "success" : "neutral"}
              >
                {apiKeyCopied ? "API key copied to clipboard!" : "Your API Key"}
              </Typography>
              {!apiKeyCopied && (
                <Typography level="body-xs" sx={{ color: "text.secondary" }}>
                  Copy your API key to the clipboard
                </Typography>
              )}
            </Box>
          </MenuItem>
          <MenuItem onClick={() => setSettingsModalOpen(true)}>
            <Typography level="body-sm" sx={{ fontWeight: "bold" }}>
              User Profile
            </Typography>
          </MenuItem>
          <ListDivider />
          <MenuItem onClick={logout} color="danger">
            Logout
          </MenuItem>
        </Menu>
      </Dropdown>

      <UserSettingsModal
        open={settingsModalOpen}
        onClose={() => setSettingsModalOpen(false)}
      />
    </>
=======
          <Typography level="title-sm">
            {user.first_name || user.last_name
              ? `${user.first_name || ""} ${user.last_name || ""}`.trim()
              : user.email}
          </Typography>
          <Typography level="body-xs" sx={{ color: "text.secondary" }}>
            Square Bank
          </Typography>
        </Box>
      </MenuButton>
      <Menu
        placement="bottom-end"
        sx={{
          minWidth: 220,
          "--ListItem-paddingY": "0.5rem",
        }}
      >
        <Box sx={{ px: 2, py: 1 }}>
          <Typography level="title-md" sx={{ fontWeight: "bold" }}>
            {user.first_name || user.last_name
              ? `${user.first_name || ""} ${user.last_name || ""}`.trim()
              : user.email}
          </Typography>
          <Typography level="body-sm" sx={{ color: "text.secondary" }}>
            {user.email}
          </Typography>
        </Box>
        <ListDivider />
        <MenuItem disabled sx={{ cursor: "default" }}>
          <Box sx={{ display: "flex", flexDirection: "column", gap: 0.5 }}>
            <Typography level="title-sm">User ID</Typography>
            <Typography level="body-xs" sx={{ fontFamily: "monospace" }}>
              {user.id}
            </Typography>
          </Box>
        </MenuItem>
        <MenuItem onMouseDown={handleCopyApiKey}>
          <Box sx={{ display: "flex", flexDirection: "column", gap: 0.5 }}>
            <Typography
              level="title-sm"
              startDecorator={
                apiKeyCopied ? (
                  <ClipboardCopyIcon size="16px" />
                ) : (
                  <KeyRoundIcon size="16px" />
                )
              }
              color={apiKeyCopied ? "success" : "primary"}
            >
              {apiKeyCopied ? "API key copied to clipboard!" : "API Key"}
            </Typography>
            {!apiKeyCopied && (
              <Typography level="body-xs">
                Copy your API key to the clipboard
              </Typography>
            )}
          </Box>
        </MenuItem>
        <MenuItem onClick={() => console.log("Settings clicked")}>
          <Typography level="title-sm">Profile Settings</Typography>
        </MenuItem>
        <ListDivider />
        <MenuItem onClick={logout} color="danger">
          Logout
        </MenuItem>
      </Menu>
    </Dropdown>
>>>>>>> dbe08fe5
  );
};

export default UserDropdown;<|MERGE_RESOLUTION|>--- conflicted
+++ resolved
@@ -46,7 +46,6 @@
             mr: 1,
           }}
         >
-<<<<<<< HEAD
           <Avatar src={user.profile_picture_url} size="md">
             {/* fallback initials logic can be removed if always using src */}
           </Avatar>
@@ -67,8 +66,14 @@
             </Typography>
           </Box>
         </MenuButton>
-        <Menu placement="bottom-end" sx={{ minWidth: 220 }}>
-          <Box sx={{ p: 2, pb: 1 }}>
+        <Menu
+          placement="bottom-end"
+          sx={{
+            minWidth: 220,
+            "--ListItem-paddingY": "0.5rem",
+          }}
+        >
+          <Box sx={{ px: 2, py: 1 }}>
             <Typography level="title-md" sx={{ fontWeight: "bold" }}>
               {user.first_name || user.last_name
                 ? `${user.first_name || ""} ${user.last_name || ""}`.trim()
@@ -81,9 +86,7 @@
           <ListDivider />
           <MenuItem disabled sx={{ cursor: "default" }}>
             <Box sx={{ display: "flex", flexDirection: "column", gap: 0.5 }}>
-              <Typography level="body-xs" sx={{ fontWeight: "bold" }}>
-                User ID
-              </Typography>
+              <Typography level="title-sm">User ID</Typography>
               <Typography level="body-xs" sx={{ fontFamily: "monospace" }}>
                 {user.id}
               </Typography>
@@ -92,8 +95,7 @@
           <MenuItem onMouseDown={handleCopyApiKey}>
             <Box sx={{ display: "flex", flexDirection: "column", gap: 0.5 }}>
               <Typography
-                level="body-sm"
-                sx={{ fontWeight: "bold" }}
+                level="title-sm"
                 startDecorator={
                   apiKeyCopied ? (
                     <ClipboardCopyIcon size="16px" />
@@ -101,21 +103,19 @@
                     <KeyRoundIcon size="16px" />
                   )
                 }
-                color={apiKeyCopied ? "success" : "neutral"}
+                color={apiKeyCopied ? "success" : "primary"}
               >
-                {apiKeyCopied ? "API key copied to clipboard!" : "Your API Key"}
+                {apiKeyCopied ? "API key copied to clipboard!" : "API Key"}
               </Typography>
               {!apiKeyCopied && (
-                <Typography level="body-xs" sx={{ color: "text.secondary" }}>
+                <Typography level="body-xs">
                   Copy your API key to the clipboard
                 </Typography>
               )}
             </Box>
           </MenuItem>
           <MenuItem onClick={() => setSettingsModalOpen(true)}>
-            <Typography level="body-sm" sx={{ fontWeight: "bold" }}>
-              User Profile
-            </Typography>
+            <Typography level="title-sm">Profile Settings</Typography>
           </MenuItem>
           <ListDivider />
           <MenuItem onClick={logout} color="danger">
@@ -129,75 +129,6 @@
         onClose={() => setSettingsModalOpen(false)}
       />
     </>
-=======
-          <Typography level="title-sm">
-            {user.first_name || user.last_name
-              ? `${user.first_name || ""} ${user.last_name || ""}`.trim()
-              : user.email}
-          </Typography>
-          <Typography level="body-xs" sx={{ color: "text.secondary" }}>
-            Square Bank
-          </Typography>
-        </Box>
-      </MenuButton>
-      <Menu
-        placement="bottom-end"
-        sx={{
-          minWidth: 220,
-          "--ListItem-paddingY": "0.5rem",
-        }}
-      >
-        <Box sx={{ px: 2, py: 1 }}>
-          <Typography level="title-md" sx={{ fontWeight: "bold" }}>
-            {user.first_name || user.last_name
-              ? `${user.first_name || ""} ${user.last_name || ""}`.trim()
-              : user.email}
-          </Typography>
-          <Typography level="body-sm" sx={{ color: "text.secondary" }}>
-            {user.email}
-          </Typography>
-        </Box>
-        <ListDivider />
-        <MenuItem disabled sx={{ cursor: "default" }}>
-          <Box sx={{ display: "flex", flexDirection: "column", gap: 0.5 }}>
-            <Typography level="title-sm">User ID</Typography>
-            <Typography level="body-xs" sx={{ fontFamily: "monospace" }}>
-              {user.id}
-            </Typography>
-          </Box>
-        </MenuItem>
-        <MenuItem onMouseDown={handleCopyApiKey}>
-          <Box sx={{ display: "flex", flexDirection: "column", gap: 0.5 }}>
-            <Typography
-              level="title-sm"
-              startDecorator={
-                apiKeyCopied ? (
-                  <ClipboardCopyIcon size="16px" />
-                ) : (
-                  <KeyRoundIcon size="16px" />
-                )
-              }
-              color={apiKeyCopied ? "success" : "primary"}
-            >
-              {apiKeyCopied ? "API key copied to clipboard!" : "API Key"}
-            </Typography>
-            {!apiKeyCopied && (
-              <Typography level="body-xs">
-                Copy your API key to the clipboard
-              </Typography>
-            )}
-          </Box>
-        </MenuItem>
-        <MenuItem onClick={() => console.log("Settings clicked")}>
-          <Typography level="title-sm">Profile Settings</Typography>
-        </MenuItem>
-        <ListDivider />
-        <MenuItem onClick={logout} color="danger">
-          Logout
-        </MenuItem>
-      </Menu>
-    </Dropdown>
->>>>>>> dbe08fe5
   );
 };
 
