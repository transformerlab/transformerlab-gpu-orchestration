--- conflicted
+++ resolved
@@ -5,11 +5,7 @@
 import reportWebVitals from "./reportWebVitals";
 
 // echo the API base URL to the console
-<<<<<<< HEAD
-console.log("API Base URL:", process.env.REACT_APP_API_BASE_URL || "/api/v1");
-=======
 console.log("API Base URL:", import.meta.env.VITE_API_URL || "/api/v1");
->>>>>>> f1462306
 
 const root = ReactDOM.createRoot(
   document.getElementById("root") as HTMLElement
