--- conflicted
+++ resolved
@@ -24,11 +24,7 @@
 const AuthContext = createContext<AuthContextType | undefined>(undefined);
 
 // Use relative API base URL - this will work regardless of host/port
-<<<<<<< HEAD
-const API_BASE_URL = process.env.REACT_APP_API_BASE_URL || "/api/v1";
-=======
 const API_BASE_URL = import.meta.env.VITE_BASE_URL || "/api/v1";
->>>>>>> f1462306
 
 // Configure axios to include cookies
 const api = axios.create({
