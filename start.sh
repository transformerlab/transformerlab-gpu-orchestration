#!/bin/bash
set -e

# Check if required environment variables are set
if [ -f .env ]; then
    source .env
fi

if [ -z "$WORKOS_API_KEY" ] || [ -z "$WORKOS_CLIENT_ID" ]; then
    echo "❌ Error: WORKOS_API_KEY and WORKOS_CLIENT_ID environment variables must be set"
    echo "Please set these variables when running the container:"
    echo "docker run -e WORKOS_API_KEY=your_key -e WORKOS_CLIENT_ID=your_client_id -p 8000:8000 lattice"
    exit 1
fi


# Set default values for optional environment variables
<<<<<<< HEAD
export WORKOS_REDIRECT_URI=${WORKOS_REDIRECT_URI:-"http://localhost:8000/api/v1/auth/callback"}
=======

# Check for --dev parameter
if [[ "$1" == "--dev" ]]; then
    export DEBUG="True"
    export WORKOS_REDIRECT_URI="http://localhost:8000/api/v1/auth/callback"
    export FRONTEND_URL="http://localhost:3000"
else
    export WORKOS_REDIRECT_URI=${WORKOS_REDIRECT_URI:-"http://localhost:8000/api/v1/auth/callback"}
    export DEBUG=${DEBUG:-"False"}
fi
>>>>>>> 7fe8829f
export WORKOS_COOKIE_PASSWORD=${WORKOS_COOKIE_PASSWORD:-$(openssl rand -base64 32)}

echo "🚀 Starting Lattice application using npm run dev..."
if [ -n "$FRONTEND_URL" ]; then
    echo "📦 Frontend: $FRONTEND_URL"
else
    echo "📦 Frontend: http://localhost:8000"
fi
echo "🔧 Backend API: http://localhost:8000/api/v1"
echo "📝 API Documentation: http://localhost:8000/docs"
echo "🔑 WorkOS Client ID: ${WORKOS_CLIENT_ID}"
echo "🔗 Redirect URI: ${WORKOS_REDIRECT_URI}"

echo "🔄 Activating Python virtual environment..."
cd ./backend

# Activate the uv virtual environment
source .venv/bin/activate

echo "✅ Virtual environment activated"
python main.py<|MERGE_RESOLUTION|>--- conflicted
+++ resolved
@@ -15,9 +15,6 @@
 
 
 # Set default values for optional environment variables
-<<<<<<< HEAD
-export WORKOS_REDIRECT_URI=${WORKOS_REDIRECT_URI:-"http://localhost:8000/api/v1/auth/callback"}
-=======
 
 # Check for --dev parameter
 if [[ "$1" == "--dev" ]]; then
@@ -28,7 +25,6 @@
     export WORKOS_REDIRECT_URI=${WORKOS_REDIRECT_URI:-"http://localhost:8000/api/v1/auth/callback"}
     export DEBUG=${DEBUG:-"False"}
 fi
->>>>>>> 7fe8829f
 export WORKOS_COOKIE_PASSWORD=${WORKOS_COOKIE_PASSWORD:-$(openssl rand -base64 32)}
 
 echo "🚀 Starting Lattice application using npm run dev..."
