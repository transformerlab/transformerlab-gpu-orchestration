--- conflicted
+++ resolved
@@ -70,16 +70,10 @@
 echo "📦 Installing frontend dependencies..."
 cd frontend
 npm install
-<<<<<<< HEAD
-npm install lucide-react
-cd ..
-npm install
-=======
 
 # Now build frontend
 echo "🔨 Building frontend..."
 npm run build
->>>>>>> cb56e2cd
 
 echo "🎉 Setup complete!"
 echo ""
