# Multi-stage Dockerfile for Lattice Full-Stack Application

# Stage 1: Build the React frontend
FROM node:20 AS frontend-builder

# Stage 2: Python backend setup - Using Ubuntu for better SSH/SkyPilot support
FROM ubuntu:22.04 AS backend

# Set environment variables
ENV PYTHONDONTWRITEBYTECODE=1 \
    PYTHONUNBUFFERED=1 \
    PYTHONPATH=/app/backend \
    DEBIAN_FRONTEND=noninteractive

# Set work directory
WORKDIR /app

# Copy root package.json and package-lock.json for dev scripts
COPY package*.json ./

# Install system dependencies including Python 3.11, SSH, Node.js 20, kubectl, socat, and uv
RUN apt-get update && apt-get install -y \
    # Python and build tools
    python3.11 \
    python3.11-dev \
    python3.11-venv \
    python3-pip \
    # SSH and networking tools (required for SkyPilot)
    openssh-client \
    openssh-server \
    ssh \
    rsync \
    # Build and development tools
    build-essential \
    curl \
    wget \
    git \
    apt-transport-https \
    ca-certificates \
    gnupg \
    software-properties-common \
    # Network utilities
    socat \
    netcat-openbsd \
<<<<<<< HEAD
    iputils-ping \
=======
    jq \
    rsync \
    vim \
    tini \
    autossh \
>>>>>>> c002da9f
    && curl -fsSL https://deb.nodesource.com/setup_20.x | bash - \
    && apt-get install -y nodejs \
    && curl -fsSL https://pkgs.k8s.io/core:/stable:/v1.31/deb/Release.key | gpg --dearmor -o /etc/apt/keyrings/kubernetes-apt-keyring.gpg \
    && chmod 644 /etc/apt/keyrings/kubernetes-apt-keyring.gpg \
    && echo 'deb [signed-by=/etc/apt/keyrings/kubernetes-apt-keyring.gpg] https://pkgs.k8s.io/core:/stable:/v1.31/deb/ /' | tee /etc/apt/sources.list.d/kubernetes.list \
    && chmod 644 /etc/apt/sources.list.d/kubernetes.list \
    && apt-get update \
    && apt-get install -y kubectl \
    && curl -LsSf https://astral.sh/uv/install.sh | sh \
    && rm -rf /var/lib/apt/lists/*

# Create symlink for python command
RUN ln -s /usr/bin/python3.11 /usr/bin/python

# Configure SSH for SkyPilot
RUN mkdir -p /root/.ssh \
    && chmod 700 /root/.ssh \
    && ssh-keygen -t rsa -b 4096 -f /root/.ssh/id_rsa -N "" \
    && cat /root/.ssh/id_rsa.pub >> /root/.ssh/authorized_keys \
    && chmod 600 /root/.ssh/authorized_keys \
    && echo "Host *\n\tStrictHostKeyChecking no\n\tUserKnownHostsFile=/dev/null" > /root/.ssh/config

# Add uv to PATH
ENV PATH="/root/.local/bin:$PATH"

# Copy setup script and run it
COPY setup.sh ./
COPY backend/ ./backend/
COPY frontend/ ./frontend/
RUN chmod +x setup.sh && ./setup.sh

# Add sky command to PATH
ENV PATH="/app/backend/.venv/bin:$PATH"


# Copy and setup startup script
COPY start.sh ./
RUN chmod +x start.sh

# Expose port 8000 for the combined frontend/backend
EXPOSE 8000
# Expose port 46580 for skypilot
EXPOSE 46580

# Check Skypilot installation and run
RUN sky --version || (echo "Skypilot not installed, skipping..." && exit 0)

# Run a sky check to see if something else needs to be installed for ssh
RUN sky check || (echo "Sky check failed, printing log file contents:" && cat ~/.sky/api_server/server.log 2>/dev/null || echo "Log file not found or empty")

# # Make file at /root/.sky/ssh_node_pools.yaml
# RUN mkdir -p /root/.sky && touch /root/.sky/ssh_node_pools.yaml

# Health check
HEALTHCHECK --interval=30s --timeout=30s --start-period=5s --retries=3 \
    CMD python -c "import requests; requests.get('http://localhost:8000/api/v1/').raise_for_status()" || exit 1

# Run start.sh as the container entrypoint
CMD ["./start.sh"]
<|MERGE_RESOLUTION|>--- conflicted
+++ resolved
@@ -42,15 +42,12 @@
     # Network utilities
     socat \
     netcat-openbsd \
-<<<<<<< HEAD
     iputils-ping \
-=======
     jq \
     rsync \
     vim \
     tini \
     autossh \
->>>>>>> c002da9f
     && curl -fsSL https://deb.nodesource.com/setup_20.x | bash - \
     && apt-get install -y nodejs \
     && curl -fsSL https://pkgs.k8s.io/core:/stable:/v1.31/deb/Release.key | gpg --dearmor -o /etc/apt/keyrings/kubernetes-apt-keyring.gpg \
