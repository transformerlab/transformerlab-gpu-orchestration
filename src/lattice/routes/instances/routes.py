import json
import os
import uuid
from concurrent.futures import ThreadPoolExecutor
from pathlib import Path

# Removed load_ssh_node_info import as we now use database-based approach
from typing import List, Optional

import yaml
from config import UPLOADS_DIR, get_db
from db.db_models import NodePoolAccess as NodePoolAccessDB
from db.db_models import SSHNodePool as SSHNodePoolDB
from fastapi import (
    APIRouter,
    Depends,
    File,
    Form,
    HTTPException,
    Request,
    Response,
    UploadFile,
)
from fastapi.responses import StreamingResponse
from models import (
    ClusterStatusResponse,
    DownClusterRequest,
    DownClusterResponse,
    LaunchClusterResponse,
    StatusResponse,
    StopClusterRequest,
    StopClusterResponse,
)
from routes.auth.api_key_auth import get_user_or_api_key, require_scope
from routes.clouds.azure.utils import (
    az_get_current_config,
    az_get_price_per_hour,
    az_infer_gpu_count,
    az_setup_config,
    load_azure_config,
)
from routes.clouds.runpod.utils import (
    load_runpod_config,
    map_runpod_display_to_instance_type,
    rp_get_price_per_hour,
    rp_setup_config,
)
from routes.jobs.utils import get_cluster_job_queue
from routes.node_pools.utils import (
    is_down_only_cluster,
    is_ssh_cluster,
    update_gpu_resources_for_node_pool,
)
from routes.quota.utils import get_current_user_quota_info, get_user_team_id
from routes.reports.utils import record_usage
from sqlalchemy.orm import Session
<<<<<<< HEAD
=======
from config import get_db
from db.db_models import (
    NodePoolAccess as NodePoolAccessDB,
    SSHNodePool as SSHNodePoolDB,
)
>>>>>>> 4d096a15
from utils.cluster_resolver import handle_cluster_name_param

from utils.cluster_utils import get_cluster_platform_info as get_cluster_platform_data
from utils.cluster_utils import (
    get_cluster_platform_info as get_cluster_platform_info_util,
)
from utils.cluster_utils import (
    get_cluster_state,
    get_cluster_user_info,
    get_display_name_from_actual,
    load_cluster_platforms,
    update_cluster_state,
    create_cluster_platform_entry,
    get_actual_cluster_name,
    get_cluster_platform,
)
from utils.skypilot_tracker import skypilot_tracker
from werkzeug.utils import secure_filename

from routes.auth.api_key_auth import enforce_csrf

from .utils import (
    down_cluster_with_skypilot,
    generate_cost_report,
    get_skypilot_status,
    launch_cluster_with_skypilot_isolated,
    stop_cluster_with_skypilot,
)

# Global thread pool executor for GPU resource updates
_gpu_update_executor = ThreadPoolExecutor(
    max_workers=4,  # Limit concurrent GPU update operations
    thread_name_prefix="gpu-update",
)


def update_gpu_resources_background(node_pool_name: str):
    """
    Background task to update GPU resources for a node pool.
    Uses a thread pool executor to limit concurrent operations.
    """
    import asyncio

    def run_async_update():
        try:
            # Create a new event loop for this thread
            loop = asyncio.new_event_loop()
            asyncio.set_event_loop(loop)

            # Run the async update function
            loop.run_until_complete(update_gpu_resources_for_node_pool(node_pool_name))
            print(
                f"Background thread: Successfully updated GPU resources for {node_pool_name}"
            )
        except Exception as e:
            print(
                f"Background thread: Failed to update GPU resources for {node_pool_name}: {e}"
            )
        finally:
            loop.close()

    # Submit the task to the thread pool executor
    _gpu_update_executor.submit(run_async_update)


router = APIRouter(
    prefix="/instances",
    dependencies=[Depends(get_user_or_api_key), Depends(enforce_csrf)],
    tags=["instances"],
)


@router.post("/launch", response_model=LaunchClusterResponse)
async def launch_instance(
    request: Request,
    response: Response,
    cluster_name: Optional[str] = Form(None),
    command: Optional[str] = Form("echo 'Hello SkyPilot'"),
    setup: Optional[str] = Form(None),
    cloud: Optional[str] = Form(None),
    instance_type: Optional[str] = Form(None),
    cpus: Optional[str] = Form(None),
    memory: Optional[str] = Form(None),
    accelerators: Optional[str] = Form(None),
    disk_space: Optional[str] = Form(None),
    region: Optional[str] = Form(None),
    zone: Optional[str] = Form(None),
    use_spot: Optional[bool] = Form(False),
    idle_minutes_to_autostop: Optional[int] = Form(None),
    python_file_name: Optional[str] = Form(None),
    storage_bucket_ids: Optional[str] = Form(None),
    node_pool_name: Optional[str] = Form(None),
    docker_image_id: Optional[str] = Form(None),
    yaml_file: Optional[UploadFile] = File(None),
    user: dict = Depends(get_user_or_api_key),
    db: Session = Depends(get_db),
    scope_check: dict = Depends(require_scope("compute:write")),
):
    try:
        # Parse YAML configuration if provided
        yaml_config = {}
        if yaml_file:
            # Validate file type
            if not yaml_file.filename or not yaml_file.filename.lower().endswith(
                (".yaml", ".yml")
            ):
                raise HTTPException(
                    status_code=400,
                    detail="Uploaded file must be a YAML file (.yaml or .yml extension)",
                )

            # Read and parse YAML content
            yaml_content = await yaml_file.read()
            try:
                yaml_config = yaml.safe_load(yaml_content) or {}
            except yaml.YAMLError as e:
                raise HTTPException(
                    status_code=400, detail=f"Invalid YAML format: {str(e)}"
                )

            # Validate YAML structure
            if not isinstance(yaml_config, dict):
                raise HTTPException(
                    status_code=400,
                    detail="YAML file must contain a valid configuration object",
                )

        # Merge YAML config with form parameters (form parameters take precedence)
        final_config = {
            "cluster_name": cluster_name,
            "command": command,
            "setup": setup,
            "cloud": cloud,
            "instance_type": instance_type,
            "cpus": cpus,
            "memory": memory,
            "accelerators": accelerators,
<<<<<<< HEAD
=======
            "disk_space": disk_space,
>>>>>>> 4d096a15
            "region": region,
            "zone": zone,
            "use_spot": use_spot,
            "idle_minutes_to_autostop": idle_minutes_to_autostop,
            "storage_bucket_ids": storage_bucket_ids,
            "node_pool_name": node_pool_name,
            "docker_image_id": docker_image_id,
        }

        # Override with YAML values where form parameters are None
        for key, value in yaml_config.items():
            if key in final_config and final_config[key] is None:
                final_config[key] = value

        # Validate required fields
        if not final_config["cluster_name"]:
            raise HTTPException(
                status_code=400,
                detail="cluster_name is required (either in form parameters or YAML file)",
            )

        # Extract final values
        cluster_name = final_config["cluster_name"]
        command = final_config["command"] or "echo 'Hello SkyPilot'"
        setup = final_config["setup"]
        cloud = final_config["cloud"]
        instance_type = final_config["instance_type"]
        cpus = final_config["cpus"]
        memory = final_config["memory"]
        accelerators = final_config["accelerators"]
<<<<<<< HEAD
=======
        disk_space = final_config["disk_space"]
>>>>>>> 4d096a15
        region = final_config["region"]
        zone = final_config["zone"]
        use_spot = final_config["use_spot"] or False
        idle_minutes_to_autostop = final_config["idle_minutes_to_autostop"]
        storage_bucket_ids = final_config["storage_bucket_ids"]
        node_pool_name = final_config["node_pool_name"]
        docker_image_id = final_config["docker_image_id"]

        file_mounts = None
        python_filename = None
        disk_size = None
        credentials = None

        # Parse storage bucket IDs
        parsed_storage_bucket_ids = None
        if storage_bucket_ids:
            try:
                parsed_storage_bucket_ids = [
                    bid.strip() for bid in storage_bucket_ids.split(",") if bid.strip()
                ]
            except Exception as e:
                print(f"Warning: Failed to parse storage bucket IDs: {e}")

        # Handle uploaded file name from upload route
        if python_file_name:
            # Extract original filename from uploaded name (remove UUID prefix)
            if "_" in python_file_name:
                python_filename = "_".join(python_file_name.split("_")[1:])
            else:
                python_filename = python_file_name

            file_path = UPLOADS_DIR / python_file_name
            if not file_path.exists():
                raise HTTPException(
                    status_code=400,
                    detail=f"Uploaded file '{python_file_name}' not found. Please upload the file first using /upload endpoint.",
                )
            # Mount the file to workspace/<filename> in the cluster
            file_mounts = {f"workspace/{python_filename}": str(file_path)}

        # Pre-calculate requested GPU count and preserve selected RunPod option for pricing
        # (RunPod mapping below may clear 'accelerators')
        def _parse_requested_gpu_count(
            accel: Optional[str], cloud_name: Optional[str]
        ) -> int:
            if not accel:
                return 0
            s = str(accel).strip()
            if s.upper().startswith("CPU"):
                return 0
            if ":" in s:
                try:
                    return max(0, int(s.split(":")[-1].strip()))
                except Exception:
                    return 1
            return 1

        _initial_requested_gpu_count = _parse_requested_gpu_count(accelerators, cloud)
        _runpod_display_option_for_pricing = (
            accelerators if (cloud or "").lower() == "runpod" else None
        )

        # Setup RunPod if cloud is runpod
        if cloud == "runpod":
            try:
                rp_setup_config(user.get("organization_id"))
                # Map display string to instance type if accelerators is provided
                if accelerators:
                    mapped_instance_type = map_runpod_display_to_instance_type(
                        accelerators
                    )
                    if mapped_instance_type.lower().startswith("cpu"):
                        # Using skypilot logic to have disk size lesser than 10x vCPUs
                        disk_size = 5 * int(mapped_instance_type.split("-")[1])
                    else:
                        # For GPU instances, only set disk_size if disk_space is provided
                        if disk_space:
                            try:
                                disk_size = int(disk_space)
                            except ValueError:
                                # If disk_space is not a valid integer, ignore it
                                disk_size = None
                                pass
                    if mapped_instance_type != accelerators:
                        instance_type = mapped_instance_type
                        # Clear accelerators for RunPod since we're using instance_type
                        accelerators = None
            except Exception as e:
                raise HTTPException(
                    status_code=500, detail=f"Failed to setup RunPod: {str(e)}"
                )

        # Setup Azure if cloud is azure
        if cloud == "azure":
            try:
                # az_setup_config()
                az_config_dict = az_get_current_config(organization_id=user.get("organization_id"), db=db)
                # az_config_dict = az_config["configs"][az_config["default_config"]]
                credentials = {
                    "azure": {
                        "service_principal": {
                            "tenant_id": az_config_dict["tenant_id"],
                            "client_id": az_config_dict["client_id"],
                            "client_secret": az_config_dict["client_secret"],
                            "subscription_id": az_config_dict["subscription_id"],
                        }
                    }
                }

            except Exception as e:
                raise HTTPException(
                    status_code=500, detail=f"Failed to setup Azure: {str(e)}"
                )
        # print(f"az_config: {az_config}")
        # raise Exception("test")
        print(f"credentials: {credentials}")

        # Get user info from the authenticated user (API key or session)
        user_id = user["id"]
        organization_id = user["organization_id"]

        # Enforce team-based access to selected node pool/provider
        try:
            team_id = get_user_team_id(db, organization_id, user_id)
            if cloud == "ssh":
                if not node_pool_name:
                    raise HTTPException(
                        status_code=400,
                        detail="node_pool_name is required for SSH launches",
                    )
                pool = (
                    db.query(SSHNodePoolDB)
                    .filter(
                        SSHNodePoolDB.name == node_pool_name,
                        SSHNodePoolDB.organization_id == organization_id,
                    )
                    .first()
                )
                if not pool:
                    raise HTTPException(
                        status_code=404,
                        detail=f"SSH node pool '{node_pool_name}' not found",
                    )
                allowed_team_ids = []
                try:
                    od = pool.other_data or {}
                    if isinstance(od, dict):
                        allowed_team_ids = od.get("allowed_team_ids", []) or []
                except Exception:
                    allowed_team_ids = []
                if allowed_team_ids and (
                    team_id is None or team_id not in allowed_team_ids
                ):
                    raise HTTPException(
                        status_code=403,
                        detail="Your team does not have access to this SSH node pool",
                    )
            elif cloud in ("azure", "runpod"):
                # Determine default config key to identify pool
                pool_key = None
                try:
                    if cloud == "azure":
                        cfg = load_azure_config(user.get("organization_id"), db)
                    else:
                        cfg = load_runpod_config(user.get("organization_id"), db)
                    pool_key = cfg.get("default_config")
                except Exception:
                    pool_key = None
                # If access row exists and has restrictions, enforce
                if pool_key:
                    access_row = (
                        db.query(NodePoolAccessDB)
                        .filter(
                            NodePoolAccessDB.organization_id == organization_id,
                            NodePoolAccessDB.provider == cloud,
                            NodePoolAccessDB.pool_key == pool_key,
                        )
                        .first()
                    )
                    allowed_team_ids = (
                        access_row.allowed_team_ids
                        if access_row and access_row.allowed_team_ids
                        else []
                    )
                    if allowed_team_ids and (
                        team_id is None or team_id not in allowed_team_ids
                    ):
                        raise HTTPException(
                            status_code=403,
                            detail=f"Your team does not have access to the {cloud.title()} node pool",
                        )
        except HTTPException:
            raise
        except Exception as e:
            # Fail closed only if explicit restrictions exist; otherwise continue
            print(f"Access check warning: {e}")

        # Quota enforcement: ensure user has enough remaining credits for requested GPUs
        try:
            requested_gpu_count = _initial_requested_gpu_count
            cloud_lower = (cloud or "").lower()

            # Compute price-per-hour for the requested config
            price_per_hour = None
            if cloud_lower == "runpod":
                price_source = _runpod_display_option_for_pricing or accelerators
                if price_source:
                    price_per_hour = rp_get_price_per_hour(price_source)
            elif cloud_lower == "azure" and instance_type:
                price_per_hour = az_get_price_per_hour(instance_type, region=region)

            # If accelerators not provided for Azure, try to infer GPU count for info logs
            if requested_gpu_count == 0 and cloud_lower == "azure" and instance_type:
                try:
                    requested_gpu_count = max(0, int(az_infer_gpu_count(instance_type)))
                except Exception as _e:
                    print(f"Azure GPU inference warning for '{instance_type}': {_e}")

            # Apply price-based quota enforcement for non-SSH clouds when price is available
            if cloud_lower != "ssh" and price_per_hour is not None:
                quota_info = get_current_user_quota_info(db, organization_id, user_id)
                available_credits = float(
                    quota_info.get("current_period_remaining", 0.0) or 0.0
                )
                # Default to at least 1 hour of usage for admission check
                estimated_hours = 1.0
                required_credits = float(price_per_hour) * estimated_hours
                if available_credits < required_credits:
                    raise HTTPException(
                        status_code=403,
                        detail=(
                            "Insufficient quota to launch instance. "
                            f"Estimated cost: {required_credits:.2f} for ~{estimated_hours:.0f} hour(s); "
                            f"Available credits: {available_credits:.2f}. "
                        ),
                    )
        except HTTPException:
            raise
        except Exception as e:
            # Fail-open in case of unexpected quota calculation issues to avoid blocking launches unintentionally
            print(f"Quota check warning: {e}")

        # Create cluster platform entry and get the actual cluster name
        # For SSH clusters, use the node pool name as platform for easier mapping
        if cloud == "ssh" and node_pool_name is not None:
            platform = node_pool_name
        else:
            platform = cloud or "unknown"

        cluster_user_info = {
            "name": user.get("first_name", ""),
            "email": user.get("email", ""),
            "id": user.get("id", ""),
            "organization_id": user.get("organization_id", ""),
        }

        # Create cluster platform entry with display name and get actual cluster name
        actual_cluster_name = create_cluster_platform_entry(
            display_name=cluster_name,
            platform=platform,
            user_id=user_id,
            organization_id=organization_id,
            user_info=cluster_user_info,
        )

<<<<<<< HEAD
        # Launch cluster using the actual cluster name (isolated process)
        request_id = await launch_cluster_with_skypilot_isolated(
=======
        # Handle disk_space parameter for all cloud providers
        if disk_space and not disk_size:
            try:
                disk_size = int(disk_space)
            except ValueError:
                # If disk_space is not a valid integer, ignore it
                disk_size = None
                pass

        # Launch cluster using the actual cluster name
        request_id = launch_cluster_with_skypilot(
>>>>>>> 4d096a15
            cluster_name=actual_cluster_name,
            command=command,
            setup=setup,
            cloud=cloud,
            instance_type=instance_type,
            cpus=cpus,
            memory=memory,
            accelerators=accelerators,
            region=region,
            zone=zone,
            use_spot=use_spot,
            idle_minutes_to_autostop=idle_minutes_to_autostop,
            file_mounts=file_mounts,
            disk_size=disk_size,
            storage_bucket_ids=parsed_storage_bucket_ids,
            node_pool_name=node_pool_name,
            docker_image_id=docker_image_id,
            user_id=user_id,
            organization_id=organization_id,
            display_name=cluster_name,
            credentials=credentials,
        )

        # Record usage event for cluster launch
        try:
            record_usage(
                user_id=user_id,
                cluster_name=actual_cluster_name,
                usage_type="cluster_launch",
                duration_minutes=None,
            )
        except Exception as e:
            print(f"Warning: Failed to record usage event for cluster launch: {e}")

        # Update GPU resources for SSH node pools when launching clusters (background thread)
        if node_pool_name and is_ssh_cluster(node_pool_name):
            update_gpu_resources_background(node_pool_name)

        return LaunchClusterResponse(
            request_id=request_id,
            cluster_name=cluster_name,  # Return display name to user
            message=f"Cluster '{cluster_name}' launch initiated successfully",
        )
    except Exception as e:
        print(f"Error launching cluster: {e}")
        raise HTTPException(
            status_code=500, detail=f"Failed to launch cluster: {str(e)}"
        )


@router.post("/stop", response_model=StopClusterResponse)
async def stop_instance(
    request: Request,
    response: Response,
    stop_request: StopClusterRequest,
    user: dict = Depends(get_user_or_api_key),
    scope_check: dict = Depends(require_scope("compute:write")),
):
    try:
        # Resolve display name to actual cluster name
        display_name = stop_request.cluster_name
        actual_cluster_name = handle_cluster_name_param(
            display_name, user["id"], user["organization_id"]
        )

        if is_down_only_cluster(actual_cluster_name):
            cluster_type = "SSH" if is_ssh_cluster(actual_cluster_name) else "RunPod"
            raise HTTPException(
                status_code=400,
                detail=f"{cluster_type} cluster '{display_name}' cannot be stopped. Use down operation instead.",
            )
        request_id = stop_cluster_with_skypilot(
            actual_cluster_name,
            user_id=user["id"],
            organization_id=user["organization_id"],
            display_name=display_name,  # Pass the display name for database storage
        )
        return StopClusterResponse(
            request_id=request_id,
            cluster_name=display_name,  # Return display name to user
            message=f"Cluster '{display_name}' stop initiated successfully",
        )
    except HTTPException:
        raise
    except Exception as e:
        raise HTTPException(status_code=500, detail=f"Failed to stop cluster: {str(e)}")


@router.post("/down", response_model=DownClusterResponse)
async def down_instance(
    request: Request,
    response: Response,
    down_request: DownClusterRequest,
    user: dict = Depends(get_user_or_api_key),
    scope_check: dict = Depends(require_scope("compute:write")),
    db: Session = Depends(get_db),
):
    try:
        # Resolve display name to actual cluster name
        display_name = down_request.cluster_name
        actual_cluster_name = handle_cluster_name_param(
            display_name, user["id"], user["organization_id"]
        )

        # Update cluster state to terminating
        update_cluster_state(actual_cluster_name, "terminating")

        request_id = down_cluster_with_skypilot(
            actual_cluster_name,
            display_name,
            user_id=user["id"],
            organization_id=user["organization_id"],
            db=db,
        )

        # Check if this cluster uses an SSH node pool as its platform (background thread)
        try:
            platform_info = get_cluster_platform_info_util(actual_cluster_name)
            if (
                platform_info
                and platform_info.get("platform")
                and is_ssh_cluster(platform_info["platform"])
            ):
                node_pool_name = platform_info["platform"]
                update_gpu_resources_background(node_pool_name)
        except Exception as e:
            print(
                f"Warning: Failed to get platform info for cluster {actual_cluster_name}: {e}"
            )

        return DownClusterResponse(
            request_id=request_id,
            cluster_name=display_name,  # Return display name to user
            message=f"Cluster '{display_name}' termination initiated successfully",
        )
    except Exception as e:
        raise HTTPException(
            status_code=500, detail=f"Failed to terminate cluster: {str(e)}"
        )


@router.get("/status", response_model=StatusResponse)
async def get_instance_status(
    request: Request,
    response: Response,
    cluster_names: Optional[str] = None,
    user: dict = Depends(get_user_or_api_key),
):
    try:
        # Get current user
        # user = await get_user_or_api_key(request, response)

        # Handle cluster names parameter - could be display names, need to resolve to actual names
        actual_cluster_list = None
        if cluster_names:
            display_names = [name.strip() for name in cluster_names.split(",")]
            actual_cluster_list = []
            for display_name in display_names:
                actual_name = get_actual_cluster_name(
                    display_name, user["id"], user["organization_id"]
                )
                if actual_name:
                    actual_cluster_list.append(actual_name)

        cluster_records = get_skypilot_status(actual_cluster_list)
        clusters = []

        for record in cluster_records:
            user_info = get_cluster_user_info(record["name"])

            # Skip clusters without user info (they might be from before user tracking was added)
            if not user_info or not user_info.get("id"):
                continue

            # Only include clusters that belong to the current user and organization
            if not (
                user_info.get("id") == user["id"]
                and user_info.get("organization_id") == user["organization_id"]
            ):
                continue

            # Get display name for the response
            display_name = get_display_name_from_actual(record["name"])
            if not display_name:
                display_name = record["name"]  # Fallback to actual name

            # Get cluster state
            state = get_cluster_state(record["name"])

            clusters.append(
                ClusterStatusResponse(
                    cluster_name=display_name,  # Return display name to user
                    status=str(record["status"]),
                    state=state,
                    launched_at=record.get("launched_at"),
                    last_use=record.get("last_use"),
                    autostop=record.get("autostop"),
                    to_down=record.get("to_down"),
                    resources_str=record.get("resources_str_full")
                    or record.get("resources_str"),
                    user_info=user_info,
                )
            )
        return StatusResponse(clusters=clusters)
    except Exception as e:
        print(f"Error getting cluster status: {e}")
        raise HTTPException(
            status_code=500, detail=f"Failed to get cluster status: {str(e)}"
        )


@router.get("/cluster-type/{cluster_name}")
async def get_cluster_type(
    cluster_name: str,
    request: Request,
    response: Response,
    user: dict = Depends(get_user_or_api_key),
):
    try:
        # Resolve display name to actual cluster name
        actual_cluster_name = handle_cluster_name_param(
            cluster_name, user["id"], user["organization_id"]
        )

        is_ssh = is_ssh_cluster(actual_cluster_name)
        is_down_only = is_down_only_cluster(actual_cluster_name)
        cluster_type = "ssh" if is_ssh else "cloud"
        available_operations = ["down"]
        if not is_down_only:
            available_operations.append("stop")
        return {
            "cluster_name": cluster_name,  # Return display name to user
            "cluster_type": cluster_type,
            "is_ssh": is_ssh,
            "available_operations": available_operations,
            "recommendations": {
                "stop": "Stops the cluster while preserving disk data (AWS, GCP, Azure clusters only)",
                "down": "Tears down the cluster and deletes all resources (SSH, RunPod, and cloud clusters)",
            },
        }
    except Exception as e:
        raise HTTPException(
            status_code=500, detail=f"Failed to get cluster type: {str(e)}"
        )


@router.get("/cluster-platform/{cluster_name}")
async def get_cluster_platform_info(
    cluster_name: str,
    request: Request,
    response: Response,
    user: dict = Depends(get_user_or_api_key),
):
    """Get platform information for a specific cluster."""
    try:
        # Resolve display name to actual cluster name
        actual_cluster_name = handle_cluster_name_param(
            cluster_name, user["id"], user["organization_id"]
        )

        platform_info = get_cluster_platform(actual_cluster_name)
        return platform_info
    except Exception as e:
        raise HTTPException(
            status_code=500, detail=f"Failed to get cluster platform info: {str(e)}"
        )


@router.get("/cluster-platforms")
async def get_all_cluster_platforms(request: Request, response: Response):
    """Get platform information for all clusters."""
    try:
        platforms = load_cluster_platforms()
        return {"platforms": platforms}
    except Exception as e:
        raise HTTPException(
            status_code=500, detail=f"Failed to get cluster platforms: {str(e)}"
        )


@router.get("/cost-report")
async def get_cost_report(
    request: Request, response: Response, user: dict = Depends(get_user_or_api_key)
):
    """Get cost report for clusters belonging to the current user within their organization."""
    try:
        report = generate_cost_report()
        if not report:
            return []

            # Filter clusters to include only those belonging to the current user within their organization
        filtered_clusters = []
        current_user_id = user.get("id")
        current_user_org_id = user.get("organization_id")

        if not current_user_id:
            return []

        for cluster_data in report:
            cluster_name = cluster_data.get("name")
            if not cluster_name:
                continue

            # Get platform info for this cluster to check ownership
            platform_info = get_cluster_platform_data(cluster_name)
            if not platform_info or not platform_info.get("user_id"):
                continue

            # Include clusters that belong to the current user AND are in the current user's organization
            cluster_user_id = platform_info.get("user_id")
            cluster_org_id = platform_info.get("organization_id")

            if (
                cluster_user_id == current_user_id
                and current_user_org_id
                and cluster_org_id == current_user_org_id
            ):
                # Get display name for user-facing response
                display_name = get_display_name_from_actual(cluster_name)
                cluster_display_name = display_name if display_name else cluster_name

                # Create a copy of cluster data with display name
                filtered_cluster_data = cluster_data.copy()
                filtered_cluster_data["name"] = cluster_display_name
                filtered_clusters.append(filtered_cluster_data)

        return filtered_clusters
    except Exception as e:
        print(f"🔍 Error in /cost-report: {str(e)}")
        raise HTTPException(
            status_code=500, detail=f"Failed to get cost report: {str(e)}"
        )


@router.get("/resolve-name/{cluster_name}")
async def resolve_cluster_name(
    cluster_name: str,
    request: Request,
    response: Response,
    user: dict = Depends(get_user_or_api_key),
):
    """
    Resolve a cluster display name to its actual cluster name.
    Used by CLI tools to map user-friendly names to internal names.
    """
    try:
        actual_name = handle_cluster_name_param(
            cluster_name, user["id"], user["organization_id"]
        )
        return {"display_name": cluster_name, "actual_name": actual_name}
    except HTTPException:
        raise
    except Exception as e:
        raise HTTPException(
            status_code=500, detail=f"Failed to resolve cluster name: {str(e)}"
        )


@router.get("/{cluster_name}/info")
async def get_cluster_info(
    cluster_name: str,
    request: Request,
    response: Response,
    user: dict = Depends(get_user_or_api_key),
):
    """
    Get comprehensive information for a specific cluster in a single API call.

    This endpoint consolidates data from multiple sources:
    - Cluster status and basic information
    - Cluster type and available operations
    - Platform information
    - Template information
    - Jobs associated with the cluster
    - SSH node information (if applicable)

    Returns:
        dict: A comprehensive object containing all cluster information
            - cluster: Basic cluster status and metadata
            - cluster_type: Type information and available operations
            - platform: Platform-specific information
            - template: Template information
            - jobs: List of jobs associated with the cluster
            - ssh_node_info: SSH node information (only for SSH clusters)
    """
    try:
        # Resolve display name to actual cluster name
        actual_cluster_name = handle_cluster_name_param(
            cluster_name, user["id"], user["organization_id"]
        )

        # Get cluster status information
        cluster_records = get_skypilot_status([actual_cluster_name])
        cluster_data = None

        for record in cluster_records:
            user_info = get_cluster_user_info(record["name"])

            # Skip clusters without user info or not belonging to current user
            if not user_info or not user_info.get("id"):
                continue

            if not (
                user_info.get("id") == user["id"]
                and user_info.get("organization_id") == user["organization_id"]
            ):
                continue

            # Get display name for the response
            display_name = get_display_name_from_actual(record["name"])
            if not display_name:
                display_name = record["name"]  # Fallback to actual name

            cluster_data = {
                "cluster_name": display_name,
                "status": str(record["status"]),
                "launched_at": record.get("launched_at"),
                "last_use": record.get("last_use"),
                "autostop": record.get("autostop"),
                "to_down": record.get("to_down"),
                "resources_str": record.get("resources_str_full")
                or record.get("resources_str"),
                "user_info": user_info,
            }
            break

        if not cluster_data:
            raise HTTPException(status_code=404, detail="Cluster not found")

        # Get cluster type information
        is_ssh = is_ssh_cluster(actual_cluster_name)
        is_down_only = is_down_only_cluster(actual_cluster_name)
        cluster_type = "ssh" if is_ssh else "cloud"
        available_operations = ["down"]
        if not is_down_only:
            available_operations.append("stop")

        cluster_type_info = {
            "cluster_name": cluster_name,
            "cluster_type": cluster_type,
            "is_ssh": is_ssh,
            "available_operations": available_operations,
            "recommendations": {
                "stop": "Stops the cluster while preserving disk data (AWS, GCP, Azure clusters only)",
                "down": "Tears down the cluster and deletes all resources (SSH, RunPod, and cloud clusters)",
            },
        }

        # Get platform information
        platform_info = get_cluster_platform(actual_cluster_name)

        # Get cluster state
        state = get_cluster_state(actual_cluster_name)

        # Get jobs for this cluster
        try:
            job_records = get_cluster_job_queue(actual_cluster_name)
            jobs = []
            for record in job_records:
                jobs.append(
                    {
                        "job_id": record["job_id"],
                        "job_name": record["job_name"],
                        "username": record["username"],
                        "submitted_at": record["submitted_at"],
                        "start_at": record.get("start_at"),
                        "end_at": record.get("end_at"),
                        "resources": record["resources"],
                        "status": str(record["status"]),
                        "log_path": record["log_path"],
                    }
                )
        except Exception as e:
            print(f"Warning: Failed to get jobs for cluster {cluster_name}: {e}")
            jobs = []

        # Get SSH node information if it's an SSH cluster
        ssh_node_info = None
        if is_ssh:
            try:
                # Get cached GPU resources from database instead of file
                from routes.node_pools.utils import get_cached_gpu_resources

                cached_gpu_resources = get_cached_gpu_resources(actual_cluster_name)
                if cached_gpu_resources:
                    ssh_node_info = {
                        actual_cluster_name: {"gpu_resources": cached_gpu_resources}
                    }
            except Exception as e:
                print(
                    f"Warning: Failed to get SSH node info for cluster {cluster_name}: {e}"
                )

        # Get cost information for this cluster
        cost_info = None
        try:
            # Get the full cost report and find this cluster's cost data
            report = generate_cost_report()
            if report:
                for cluster_cost_data in report:
                    if cluster_cost_data.get("name") == actual_cluster_name:
                        total_cost = cluster_cost_data.get("total_cost", 0)
                        duration = cluster_cost_data.get("duration", 0)
                        cost_per_hour = 0
                        if duration and duration > 0:
                            cost_per_hour = total_cost / (
                                duration / 3600
                            )  # Convert seconds to hours

                        cost_info = {
                            "total_cost": total_cost,
                            "duration": duration,
                            "cost_per_hour": cost_per_hour,
                            "launched_at": cluster_cost_data.get("launched_at"),
                            "status": cluster_cost_data.get("status"),
                            "cloud": cluster_cost_data.get("cloud"),
                            "region": cluster_cost_data.get("region"),
                        }
                        break
        except Exception as e:
            print(f"Warning: Failed to get cost info for cluster {cluster_name}: {e}")
            # Continue without cost info if there's an error

        return {
            "cluster": cluster_data,
            "cluster_type": cluster_type_info,
            "platform": platform_info,
            "state": state,
            "jobs": jobs,
            "ssh_node_info": ssh_node_info,
            "cost_info": cost_info,
        }

    except HTTPException:
        raise
    except Exception as e:
        print(f"Error getting cluster info: {e}")
        raise HTTPException(
            status_code=500, detail=f"Failed to get cluster info: {str(e)}"
        )


# SkyPilot Request Tracking Endpoints
@router.get("/requests")
async def get_user_requests(
    task_type: Optional[str] = None,
    limit: int = 50,
    user: dict = Depends(get_user_or_api_key),
):
    """
    Get SkyPilot requests for the current user
    """
    try:
        requests = skypilot_tracker.get_user_requests(
            user_id=user["id"],
            organization_id=user["organization_id"],
            task_type=task_type,
            limit=limit,
        )

        # Convert to dict for JSON serialization
        result = []
        for req in requests:
            result.append(
                {
                    "id": req.id,
                    "user_id": req.user_id,
                    "organization_id": req.organization_id,
                    "task_type": req.task_type,
                    "request_id": req.request_id,
                    "cluster_name": req.cluster_name,
                    "status": req.status,
                    "result": req.result,
                    "error_message": req.error_message,
                    "created_at": req.created_at.isoformat()
                    if req.created_at
                    else None,
                    "completed_at": req.completed_at.isoformat()
                    if req.completed_at
                    else None,
                }
            )

        return {"requests": result}
    except Exception as e:
        raise HTTPException(status_code=500, detail=f"Failed to get requests: {str(e)}")


@router.get("/requests/{request_id}")
async def get_request_details(
    request_id: str,
    user: dict = Depends(get_user_or_api_key),
):
    """
    Get details of a specific SkyPilot request
    """
    try:
        request = skypilot_tracker.get_request_by_id(request_id)

        if not request:
            raise HTTPException(status_code=404, detail="Request not found")

        # Check if user has access to this request
        if (
            request.user_id != user["id"]
            or request.organization_id != user["organization_id"]
        ):
            raise HTTPException(status_code=403, detail="Access denied")

        return {
            "id": request.id,
            "user_id": request.user_id,
            "organization_id": request.organization_id,
            "task_type": request.task_type,
            "request_id": request.request_id,
            "cluster_name": request.cluster_name,
            "status": request.status,
            "result": request.result,
            "error_message": request.error_message,
            "created_at": request.created_at.isoformat()
            if request.created_at
            else None,
            "completed_at": request.completed_at.isoformat()
            if request.completed_at
            else None,
        }
    except HTTPException:
        raise
    except Exception as e:
        raise HTTPException(
            status_code=500, detail=f"Failed to get request details: {str(e)}"
        )


@router.get("/requests/{request_id}/status")
async def get_request_status(
    request_id: str,
    user: dict = Depends(get_user_or_api_key),
):
    """
    Get the current status of a SkyPilot request (lightweight endpoint)
    """
    try:
        request = skypilot_tracker.get_request_by_id(request_id)

        if not request:
            raise HTTPException(status_code=404, detail="Request not found")

        # Check if user has access to this request
        if (
            request.user_id != user["id"]
            or request.organization_id != user["organization_id"]
        ):
            raise HTTPException(status_code=403, detail="Access denied")

        return {
            "request_id": request.request_id,
            "status": request.status,
            "task_type": request.task_type,
            "cluster_name": request.cluster_name,
            "created_at": request.created_at.isoformat()
            if request.created_at
            else None,
            "completed_at": request.completed_at.isoformat()
            if request.completed_at
            else None,
        }
    except HTTPException:
        raise
    except Exception as e:
        raise HTTPException(
            status_code=500, detail=f"Failed to get request status: {str(e)}"
        )


@router.get("/requests/{request_id}/logs")
async def stream_request_logs(
    request_id: str,
    tail: Optional[int] = None,
    follow: bool = True,
    user: dict = Depends(get_user_or_api_key),
):
    """
    Stream logs for a specific SkyPilot request in real-time
    """
    try:
        # First check if the request exists and user has access
        request = skypilot_tracker.get_request_by_id(request_id)

        if not request:
            raise HTTPException(status_code=404, detail="Request not found")

        # Check if user has access to this request
        if (
            request.user_id != user["id"]
            or request.organization_id != user["organization_id"]
        ):
            raise HTTPException(status_code=403, detail="Access denied")

        def generate_logs():
            try:
                import queue
                import threading

                # Create a queue to pass log lines from the stream to the generator
                log_queue = queue.Queue()
                streaming_complete = threading.Event()

                class LogCaptureStream:
                    def __init__(self, log_queue):
                        self.log_queue = log_queue

                    def write(self, text):
                        if text.strip():
                            # Put the log line in the queue for immediate streaming
                            self.log_queue.put(text.strip())

                    def flush(self):
                        pass

                # Create the capture stream
                capture_stream = LogCaptureStream(log_queue)

                # Start the SkyPilot log streaming in a separate thread
                def stream_logs():
                    try:
                        skypilot_tracker.get_request_logs(
                            request_id=request_id,
                            tail=tail,
                            follow=follow,
                            output_stream=capture_stream,
                        )
                        # Signal that streaming is complete
                        streaming_complete.set()
                    except Exception as e:
                        # Put error in queue
                        log_queue.put(f"ERROR: {str(e)}")
                        streaming_complete.set()

                # Start streaming in background thread
                stream_thread = threading.Thread(target=stream_logs)
                stream_thread.daemon = True
                stream_thread.start()

                # Yield log lines as they come in
                while not streaming_complete.is_set() or not log_queue.empty():
                    try:
                        # Get log line with timeout to allow checking completion
                        log_line = log_queue.get(timeout=0.1)
                        yield f"data: {json.dumps({'log_line': str(log_line)})}\n\n"
                    except queue.Empty:
                        # No log line available, continue checking
                        continue

                # Update the request status to completed (don't store logs in DB)
                skypilot_tracker.update_request_status(
                    request_id=request_id, status="completed"
                )
                yield f"data: {json.dumps({'status': 'completed'})}\n\n"

            except Exception as e:
                # Update the request status if it failed
                skypilot_tracker.update_request_status(
                    request_id=request_id, status="failed", error_message=str(e)
                )
                yield f"data: {json.dumps({'error': str(e), 'status': 'failed'})}\n\n"

        return StreamingResponse(
            generate_logs(),
            media_type="text/plain",
            headers={
                "Cache-Control": "no-cache",
                "Connection": "keep-alive",
                "Content-Type": "text/event-stream",
            },
        )

    except HTTPException:
        raise
    except Exception as e:
        raise HTTPException(status_code=500, detail=f"Failed to stream logs: {str(e)}")


@router.post("/requests/{request_id}/cancel")
async def cancel_request(
    request_id: str,
    user: dict = Depends(get_user_or_api_key),
    scope_check: dict = Depends(require_scope("compute:write")),
):
    """
    Cancel a SkyPilot request
    """
    try:
        # First check if the request exists and user has access
        request = skypilot_tracker.get_request_by_id(request_id)

        if not request:
            raise HTTPException(status_code=404, detail="Request not found")

        # Check if user has access to this request
        if (
            request.user_id != user["id"]
            or request.organization_id != user["organization_id"]
        ):
            raise HTTPException(status_code=403, detail="Access denied")

        # Check if request can be cancelled
        if request.status in ["completed", "failed", "cancelled"]:
            raise HTTPException(
                status_code=400, detail=f"Request is already {request.status}"
            )

        # Cancel the request
        success = skypilot_tracker.cancel_request(request_id)

        if success:
            return {"message": f"Request {request_id} cancelled successfully"}
        else:
            raise HTTPException(status_code=500, detail="Failed to cancel request")

    except HTTPException:
        raise
    except Exception as e:
        raise HTTPException(
            status_code=500, detail=f"Failed to cancel request: {str(e)}"
        )


@router.post("/upload")
async def upload_files(
    request: Request,
    response: Response,
    python_file: Optional[UploadFile] = File(None),
    dir_files: Optional[List[UploadFile]] = File(None),
    dir_name: Optional[str] = Form(None),
    user: dict = Depends(get_user_or_api_key),
    scope_check: dict = Depends(require_scope("compute:write")),
):
    """
    Upload files for use in cluster launches and job submissions.
    Returns uploaded file names that can be passed to /launch and /{cluster_name}/submit routes.
    """
    try:
        uploaded_files = {}

        # Handle single Python file upload
        if python_file and python_file.filename:
            python_filename = secure_filename(python_file.filename)
            unique_filename = f"{uuid.uuid4()}_{python_filename}"
            file_path = UPLOADS_DIR / unique_filename

            with open(file_path, "wb") as f:
                f.write(await python_file.read())

            uploaded_files["python_file"] = {
                "original_name": python_filename,
                "uploaded_name": unique_filename,
                "file_path": str(file_path),
            }

        # Handle directory files upload
        if dir_files:
            # Sanitize provided dir_name, or derive from files
            base_name = dir_name or "project"
            base_name = os.path.basename(base_name.strip())
            base_name = secure_filename(base_name) or "project"

            unique_dir = UPLOADS_DIR / f"{uuid.uuid4()}_{base_name}"
            unique_dir.mkdir(parents=True, exist_ok=True)

            uploaded_files["dir_files"] = {
                "dir_name": base_name,
                "uploaded_dir": str(unique_dir),
                "files": [],
            }

            for up_file in dir_files:
                if up_file.filename:
                    # Filename includes relative path as sent by frontend
                    raw_rel = up_file.filename
                    # Normalize path, remove leading separators and traversal
                    norm_rel = (
                        os.path.normpath(raw_rel).lstrip(os.sep).replace("\\", "/")
                    )
                    parts = [p for p in norm_rel.split("/") if p not in ("..", "")]
                    safe_rel = Path(*[secure_filename(p) for p in parts])
                    target_path = unique_dir / safe_rel
                    target_path.parent.mkdir(parents=True, exist_ok=True)

                    with open(target_path, "wb") as f:
                        f.write(await up_file.read())

                    uploaded_files["dir_files"]["files"].append(
                        {"original_path": raw_rel, "uploaded_path": str(safe_rel)}
                    )

        if not uploaded_files:
            raise HTTPException(
                status_code=400,
                detail="No files were uploaded. Please provide either python_file or dir_files.",
            )

        return {
            "uploaded_files": uploaded_files,
            "message": "Files uploaded successfully",
        }

    except HTTPException:
        raise
    except Exception as e:
        raise HTTPException(status_code=500, detail=f"Failed to upload files: {str(e)}")<|MERGE_RESOLUTION|>--- conflicted
+++ resolved
@@ -54,14 +54,11 @@
 from routes.quota.utils import get_current_user_quota_info, get_user_team_id
 from routes.reports.utils import record_usage
 from sqlalchemy.orm import Session
-<<<<<<< HEAD
-=======
 from config import get_db
 from db.db_models import (
     NodePoolAccess as NodePoolAccessDB,
     SSHNodePool as SSHNodePoolDB,
 )
->>>>>>> 4d096a15
 from utils.cluster_resolver import handle_cluster_name_param
 
 from utils.cluster_utils import get_cluster_platform_info as get_cluster_platform_data
@@ -199,10 +196,7 @@
             "cpus": cpus,
             "memory": memory,
             "accelerators": accelerators,
-<<<<<<< HEAD
-=======
             "disk_space": disk_space,
->>>>>>> 4d096a15
             "region": region,
             "zone": zone,
             "use_spot": use_spot,
@@ -233,10 +227,7 @@
         cpus = final_config["cpus"]
         memory = final_config["memory"]
         accelerators = final_config["accelerators"]
-<<<<<<< HEAD
-=======
         disk_space = final_config["disk_space"]
->>>>>>> 4d096a15
         region = final_config["region"]
         zone = final_config["zone"]
         use_spot = final_config["use_spot"] or False
@@ -502,10 +493,6 @@
             user_info=cluster_user_info,
         )
 
-<<<<<<< HEAD
-        # Launch cluster using the actual cluster name (isolated process)
-        request_id = await launch_cluster_with_skypilot_isolated(
-=======
         # Handle disk_space parameter for all cloud providers
         if disk_space and not disk_size:
             try:
@@ -517,7 +504,6 @@
 
         # Launch cluster using the actual cluster name
         request_id = launch_cluster_with_skypilot(
->>>>>>> 4d096a15
             cluster_name=actual_cluster_name,
             command=command,
             setup=setup,
