import json
import uuid
from concurrent.futures import ThreadPoolExecutor

# Removed load_ssh_node_info import as we now use database-based approach
from typing import Optional

from config import UPLOADS_DIR
from fastapi import (
    APIRouter,
    Depends,
    File,
    Form,
    HTTPException,
    Request,
    Response,
    UploadFile,
)
from fastapi.responses import StreamingResponse
from models import (
    ClusterStatusResponse,
    DownClusterRequest,
    DownClusterResponse,
    LaunchClusterResponse,
    StatusResponse,
    StopClusterRequest,
    StopClusterResponse,
<<<<<<< HEAD
    DownClusterRequest,
    DownClusterResponse,
    ClusterStatusResponse,
)
from .utils import (
    launch_cluster_with_skypilot,
    get_skypilot_status,
    stop_cluster_with_skypilot,
    down_cluster_with_skypilot,
)
from routes.clouds.azure.utils import (
    az_get_config_for_display,
=======
>>>>>>> 7ccd8767
)
from routes.auth.api_key_auth import get_user_or_api_key
from routes.auth.utils import get_current_user
from routes.clouds.azure.utils import az_setup_config
from routes.clouds.runpod.utils import (
    map_runpod_display_to_instance_type,
    rp_setup_config,
)
from routes.jobs.utils import get_cluster_job_queue
from routes.node_pools.utils import (
    is_down_only_cluster,
    is_ssh_cluster,
    update_gpu_resources_for_node_pool,
)
from routes.reports.utils import record_usage
from utils.cluster_resolver import handle_cluster_name_param
from utils.cluster_utils import (
    create_cluster_platform_entry,
    get_actual_cluster_name,
    get_cluster_platform,
)
from utils.cluster_utils import get_cluster_platform_info as get_cluster_platform_data
from utils.cluster_utils import (
    get_cluster_platform_info as get_cluster_platform_info_util,
)
from utils.cluster_utils import (
    get_cluster_template,
    get_cluster_user_info,
    get_display_name_from_actual,
    load_cluster_platforms,
)
from utils.skypilot_tracker import skypilot_tracker

from .utils import (
    down_cluster_with_skypilot,
    generate_cost_report,
    get_skypilot_status,
    launch_cluster_with_skypilot,
    stop_cluster_with_skypilot,
)

# Global thread pool executor for GPU resource updates
_gpu_update_executor = ThreadPoolExecutor(
    max_workers=4,  # Limit concurrent GPU update operations
    thread_name_prefix="gpu-update",
)


def update_gpu_resources_background(node_pool_name: str):
    """
    Background task to update GPU resources for a node pool.
    Uses a thread pool executor to limit concurrent operations.
    """
    import asyncio

    def run_async_update():
        try:
            # Create a new event loop for this thread
            loop = asyncio.new_event_loop()
            asyncio.set_event_loop(loop)

            # Run the async update function
            loop.run_until_complete(update_gpu_resources_for_node_pool(node_pool_name))
            print(
                f"Background thread: Successfully updated GPU resources for {node_pool_name}"
            )
        except Exception as e:
            print(
                f"Background thread: Failed to update GPU resources for {node_pool_name}: {e}"
            )
        finally:
            loop.close()

    # Submit the task to the thread pool executor
    _gpu_update_executor.submit(run_async_update)


router = APIRouter(
    prefix="/instances", dependencies=[Depends(get_user_or_api_key)], tags=["instances"]
)


@router.post("/launch", response_model=LaunchClusterResponse)
async def launch_instance(
    request: Request,
    response: Response,
    cluster_name: str = Form(...),
    command: str = Form("echo 'Hello SkyPilot'"),
    setup: Optional[str] = Form(None),
    cloud: Optional[str] = Form(None),
    instance_type: Optional[str] = Form(None),
    cpus: Optional[str] = Form(None),
    memory: Optional[str] = Form(None),
    accelerators: Optional[str] = Form(None),
    region: Optional[str] = Form(None),
    zone: Optional[str] = Form(None),
    use_spot: bool = Form(False),
    idle_minutes_to_autostop: Optional[int] = Form(None),
    python_file: Optional[UploadFile] = File(None),
    launch_mode: Optional[str] = Form(None),
    jupyter_port: Optional[int] = Form(None),
    vscode_port: Optional[int] = Form(None),
    template: Optional[str] = Form(None),
    storage_bucket_ids: Optional[str] = Form(None),
    node_pool_name: Optional[str] = Form(None),
    docker_image: Optional[str] = Form(None),
    container_registry_id: Optional[str] = Form(None),
):
    try:
        file_mounts = None
        python_filename = None
        disk_size = None

        # Parse storage bucket IDs
        parsed_storage_bucket_ids = None
        if storage_bucket_ids:
            try:
                parsed_storage_bucket_ids = [
                    bid.strip() for bid in storage_bucket_ids.split(",") if bid.strip()
                ]
            except Exception as e:
                print(f"Warning: Failed to parse storage bucket IDs: {e}")

        if python_file is not None and python_file.filename:
            # Save the uploaded file to a persistent uploads directory
            python_filename = python_file.filename
            unique_filename = f"{uuid.uuid4()}_{python_filename}"
            file_path = UPLOADS_DIR / unique_filename
            with open(file_path, "wb") as f:
                f.write(await python_file.read())
            # Mount the file to workspace/<filename> in the cluster
            file_mounts = {f"workspace/{python_filename}": str(file_path)}
        # Setup RunPod if cloud is runpod
        if cloud == "runpod":
            try:
                rp_setup_config()
                # Map display string to instance type if accelerators is provided
                if accelerators:
                    mapped_instance_type = map_runpod_display_to_instance_type(
                        accelerators
                    )
                    if mapped_instance_type.lower().startswith("cpu"):
                        # Using skypilot logic to have disk size lesser than 10x vCPUs
                        disk_size = 5 * int(mapped_instance_type.split("-")[1])
                    if mapped_instance_type != accelerators:
                        instance_type = mapped_instance_type
                        # Clear accelerators for RunPod since we're using instance_type
                        accelerators = None
            except Exception as e:
                raise HTTPException(
                    status_code=500, detail=f"Failed to setup RunPod: {str(e)}"
                )

        # Setup Azure if cloud is azure
        if cloud == "azure":
            try:
                # az_setup_config()
                az_config = az_get_config_for_display()
            except Exception as e:
                raise HTTPException(
                    status_code=500, detail=f"Failed to setup Azure: {str(e)}"
                )
        # print(f"az_config: {az_config}")
        # raise Exception("test")
        credentials = {
            "azure": {
                "service_principal": {
                    "tenant_id": "fake",
                    "client_id": "fake",
                    "client_secret": "fake",
                    "subscription_id": "fake",
                }
            }
        }
        # Get user info first for cluster creation
        user_info = get_current_user(request, response)
        user_id = user_info["id"]
        organization_id = user_info["organization_id"]

        # Create cluster platform entry and get the actual cluster name
        # For SSH clusters, use the node pool name as platform for easier mapping
        if cloud == "ssh" and node_pool_name is not None:
            platform = node_pool_name
        else:
            platform = cloud or "unknown"

        cluster_user_info = {
            "name": user_info.get("first_name", ""),
            "email": user_info.get("email", ""),
            "id": user_info.get("id", ""),
            "organization_id": user_info.get("organization_id", ""),
        }

        # Create cluster platform entry with display name and get actual cluster name
        actual_cluster_name = create_cluster_platform_entry(
            display_name=cluster_name,
            platform=platform,
            user_id=user_id,
            organization_id=organization_id,
            user_info=cluster_user_info,
            template=template,
        )

        # Launch cluster using the actual cluster name
        request_id = launch_cluster_with_skypilot(
            cluster_name=actual_cluster_name,
            command=command,
            setup=setup,
            cloud=cloud,
            instance_type=instance_type,
            cpus=cpus,
            memory=memory,
            accelerators=accelerators,
            region=region,
            zone=zone,
            use_spot=use_spot,
            idle_minutes_to_autostop=idle_minutes_to_autostop,
            file_mounts=file_mounts,
            workdir=None,
            launch_mode=launch_mode,
            jupyter_port=jupyter_port,
            vscode_port=vscode_port,
            disk_size=disk_size,
            storage_bucket_ids=parsed_storage_bucket_ids,
            node_pool_name=node_pool_name,
            docker_image=docker_image,
            container_registry_id=container_registry_id,
<<<<<<< HEAD
            credentials=credentials,
=======
            user_id=user_id,
            organization_id=organization_id,
            display_name=cluster_name,  # Pass the display name for database storage
>>>>>>> 7ccd8767
        )

        # Record usage event for cluster launch
        try:
            record_usage(
                user_id=user_id,
                cluster_name=actual_cluster_name,
                usage_type="cluster_launch",
                duration_minutes=None,
            )
        except Exception as e:
            print(f"Warning: Failed to record usage event for cluster launch: {e}")

        # Update GPU resources for SSH node pools when launching clusters (background thread)
        if node_pool_name and is_ssh_cluster(node_pool_name):
            update_gpu_resources_background(node_pool_name)

        return LaunchClusterResponse(
            request_id=request_id,
            cluster_name=cluster_name,  # Return display name to user
            message=f"Cluster '{cluster_name}' launch initiated successfully",
        )
    except Exception as e:
        print(f"Error launching cluster: {e}")
        raise HTTPException(
            status_code=500, detail=f"Failed to launch cluster: {str(e)}"
        )


@router.post("/stop", response_model=StopClusterResponse)
async def stop_instance(
    request: Request,
    response: Response,
    stop_request: StopClusterRequest,
    user: dict = Depends(get_user_or_api_key),
):
    try:
        # Resolve display name to actual cluster name
        display_name = stop_request.cluster_name
        actual_cluster_name = handle_cluster_name_param(
            display_name, user["id"], user["organization_id"]
        )

        if is_down_only_cluster(actual_cluster_name):
            cluster_type = "SSH" if is_ssh_cluster(actual_cluster_name) else "RunPod"
            raise HTTPException(
                status_code=400,
                detail=f"{cluster_type} cluster '{display_name}' cannot be stopped. Use down operation instead.",
            )
        request_id = stop_cluster_with_skypilot(
            actual_cluster_name,
            user_id=user["id"],
            organization_id=user["organization_id"],
            display_name=display_name,  # Pass the display name for database storage
        )
        return StopClusterResponse(
            request_id=request_id,
            cluster_name=display_name,  # Return display name to user
            message=f"Cluster '{display_name}' stop initiated successfully",
        )
    except HTTPException:
        raise
    except Exception as e:
        raise HTTPException(status_code=500, detail=f"Failed to stop cluster: {str(e)}")


@router.post("/down", response_model=DownClusterResponse)
async def down_instance(
    request: Request,
    response: Response,
    down_request: DownClusterRequest,
    user: dict = Depends(get_user_or_api_key),
):
    try:
        # Resolve display name to actual cluster name
        display_name = down_request.cluster_name
        actual_cluster_name = handle_cluster_name_param(
            display_name, user["id"], user["organization_id"]
        )

        request_id = down_cluster_with_skypilot(
            actual_cluster_name,
            display_name,
            user_id=user["id"],
            organization_id=user["organization_id"],
        )

        # Check if this cluster uses an SSH node pool as its platform (background thread)
        try:
            platform_info = get_cluster_platform_info_util(actual_cluster_name)
            if (
                platform_info
                and platform_info.get("platform")
                and is_ssh_cluster(platform_info["platform"])
            ):
                node_pool_name = platform_info["platform"]
                update_gpu_resources_background(node_pool_name)
        except Exception as e:
            print(
                f"Warning: Failed to get platform info for cluster {actual_cluster_name}: {e}"
            )

        return DownClusterResponse(
            request_id=request_id,
            cluster_name=display_name,  # Return display name to user
            message=f"Cluster '{display_name}' termination initiated successfully",
        )
    except Exception as e:
        raise HTTPException(
            status_code=500, detail=f"Failed to terminate cluster: {str(e)}"
        )


@router.get("/status", response_model=StatusResponse)
async def get_instance_status(
    request: Request,
    response: Response,
    cluster_names: Optional[str] = None,
    user: dict = Depends(get_user_or_api_key),
):
    try:
        # Get current user
        # user = await get_user_or_api_key(request, response)

        # Handle cluster names parameter - could be display names, need to resolve to actual names
        actual_cluster_list = None
        if cluster_names:
            display_names = [name.strip() for name in cluster_names.split(",")]
            actual_cluster_list = []
            for display_name in display_names:
                actual_name = get_actual_cluster_name(
                    display_name, user["id"], user["organization_id"]
                )
                if actual_name:
                    actual_cluster_list.append(actual_name)

        cluster_records = get_skypilot_status(actual_cluster_list)
        clusters = []

        for record in cluster_records:
            user_info = get_cluster_user_info(record["name"])

            # Skip clusters without user info (they might be from before user tracking was added)
            if not user_info or not user_info.get("id"):
                continue

            # Only include clusters that belong to the current user and organization
            if not (
                user_info.get("id") == user["id"]
                and user_info.get("organization_id") == user["organization_id"]
            ):
                continue

            # Get display name for the response
            display_name = get_display_name_from_actual(record["name"])
            if not display_name:
                display_name = record["name"]  # Fallback to actual name

            clusters.append(
                ClusterStatusResponse(
                    cluster_name=display_name,  # Return display name to user
                    status=str(record["status"]),
                    launched_at=record.get("launched_at"),
                    last_use=record.get("last_use"),
                    autostop=record.get("autostop"),
                    to_down=record.get("to_down"),
                    resources_str=record.get("resources_str_full")
                    or record.get("resources_str"),
                    user_info=user_info,
                )
            )
        return StatusResponse(clusters=clusters)
    except Exception as e:
        print(f"Error getting cluster status: {e}")
        raise HTTPException(
            status_code=500, detail=f"Failed to get cluster status: {str(e)}"
        )


@router.get("/cluster-type/{cluster_name}")
async def get_cluster_type(
    cluster_name: str,
    request: Request,
    response: Response,
    user: dict = Depends(get_user_or_api_key),
):
    try:
        # Resolve display name to actual cluster name
        actual_cluster_name = handle_cluster_name_param(
            cluster_name, user["id"], user["organization_id"]
        )

        is_ssh = is_ssh_cluster(actual_cluster_name)
        is_down_only = is_down_only_cluster(actual_cluster_name)
        cluster_type = "ssh" if is_ssh else "cloud"
        available_operations = ["down"]
        if not is_down_only:
            available_operations.append("stop")
        return {
            "cluster_name": cluster_name,  # Return display name to user
            "cluster_type": cluster_type,
            "is_ssh": is_ssh,
            "available_operations": available_operations,
            "recommendations": {
                "stop": "Stops the cluster while preserving disk data (AWS, GCP, Azure clusters only)",
                "down": "Tears down the cluster and deletes all resources (SSH, RunPod, and cloud clusters)",
            },
        }
    except Exception as e:
        raise HTTPException(
            status_code=500, detail=f"Failed to get cluster type: {str(e)}"
        )


@router.get("/cluster-platform/{cluster_name}")
async def get_cluster_platform_info(
    cluster_name: str,
    request: Request,
    response: Response,
    user: dict = Depends(get_user_or_api_key),
):
    """Get platform information for a specific cluster."""
    try:
        # Resolve display name to actual cluster name
        actual_cluster_name = handle_cluster_name_param(
            cluster_name, user["id"], user["organization_id"]
        )

        platform_info = get_cluster_platform(actual_cluster_name)
        return platform_info
    except Exception as e:
        raise HTTPException(
            status_code=500, detail=f"Failed to get cluster platform info: {str(e)}"
        )


@router.get("/cluster-platforms")
async def get_all_cluster_platforms(request: Request, response: Response):
    """Get platform information for all clusters."""
    try:
        platforms = load_cluster_platforms()
        return {"platforms": platforms}
    except Exception as e:
        raise HTTPException(
            status_code=500, detail=f"Failed to get cluster platforms: {str(e)}"
        )


@router.get("/cluster-template/{cluster_name}")
async def get_cluster_template_info(
    cluster_name: str,
    request: Request,
    response: Response,
    user: dict = Depends(get_user_or_api_key),
):
    """Get template information for a specific cluster."""
    try:
        # Resolve display name to actual cluster name
        actual_cluster_name = handle_cluster_name_param(
            cluster_name, user["id"], user["organization_id"]
        )

        template = get_cluster_template(actual_cluster_name)
        return {"template": template}
    except Exception as e:
        raise HTTPException(
            status_code=500, detail=f"Failed to get cluster template info: {str(e)}"
        )


@router.get("/cost-report")
async def get_cost_report(
    request: Request, response: Response, user: dict = Depends(get_user_or_api_key)
):
    """Get cost report for clusters belonging to the current user within their organization."""
    try:
        report = generate_cost_report()
        if not report:
            return []

            # Filter clusters to include only those belonging to the current user within their organization
        filtered_clusters = []
        current_user_id = user.get("id")
        current_user_org_id = user.get("organization_id")

        if not current_user_id:
            return []

        for cluster_data in report:
            cluster_name = cluster_data.get("name")
            if not cluster_name:
                continue

            # Get platform info for this cluster to check ownership
            platform_info = get_cluster_platform_data(cluster_name)
            if not platform_info or not platform_info.get("user_id"):
                continue

            # Include clusters that belong to the current user AND are in the current user's organization
            cluster_user_id = platform_info.get("user_id")
            cluster_org_id = platform_info.get("organization_id")

            if (
                cluster_user_id == current_user_id
                and current_user_org_id
                and cluster_org_id == current_user_org_id
            ):
                # Get display name for user-facing response
                display_name = get_display_name_from_actual(cluster_name)
                cluster_display_name = display_name if display_name else cluster_name

                # Create a copy of cluster data with display name
                filtered_cluster_data = cluster_data.copy()
                filtered_cluster_data["name"] = cluster_display_name
                filtered_clusters.append(filtered_cluster_data)

        return filtered_clusters
    except Exception as e:
        print(f"🔍 Error in /cost-report: {str(e)}")
        raise HTTPException(
            status_code=500, detail=f"Failed to get cost report: {str(e)}"
        )


@router.get("/{cluster_name}/info")
async def get_cluster_info(
    cluster_name: str,
    request: Request,
    response: Response,
    user: dict = Depends(get_user_or_api_key),
):
    """
    Get comprehensive information for a specific cluster in a single API call.

    This endpoint consolidates data from multiple sources:
    - Cluster status and basic information
    - Cluster type and available operations
    - Platform information
    - Template information
    - Jobs associated with the cluster
    - SSH node information (if applicable)

    Returns:
        dict: A comprehensive object containing all cluster information
            - cluster: Basic cluster status and metadata
            - cluster_type: Type information and available operations
            - platform: Platform-specific information
            - template: Template information
            - jobs: List of jobs associated with the cluster
            - ssh_node_info: SSH node information (only for SSH clusters)
    """
    try:
        # Resolve display name to actual cluster name
        actual_cluster_name = handle_cluster_name_param(
            cluster_name, user["id"], user["organization_id"]
        )

        # Get cluster status information
        cluster_records = get_skypilot_status([actual_cluster_name])
        cluster_data = None

        for record in cluster_records:
            user_info = get_cluster_user_info(record["name"])

            # Skip clusters without user info or not belonging to current user
            if not user_info or not user_info.get("id"):
                continue

            if not (
                user_info.get("id") == user["id"]
                and user_info.get("organization_id") == user["organization_id"]
            ):
                continue

            # Get display name for the response
            display_name = get_display_name_from_actual(record["name"])
            if not display_name:
                display_name = record["name"]  # Fallback to actual name

            cluster_data = {
                "cluster_name": display_name,
                "status": str(record["status"]),
                "launched_at": record.get("launched_at"),
                "last_use": record.get("last_use"),
                "autostop": record.get("autostop"),
                "to_down": record.get("to_down"),
                "resources_str": record.get("resources_str_full")
                or record.get("resources_str"),
                "user_info": user_info,
            }
            break

        if not cluster_data:
            raise HTTPException(status_code=404, detail="Cluster not found")

        # Get cluster type information
        is_ssh = is_ssh_cluster(actual_cluster_name)
        is_down_only = is_down_only_cluster(actual_cluster_name)
        cluster_type = "ssh" if is_ssh else "cloud"
        available_operations = ["down"]
        if not is_down_only:
            available_operations.append("stop")

        cluster_type_info = {
            "cluster_name": cluster_name,
            "cluster_type": cluster_type,
            "is_ssh": is_ssh,
            "available_operations": available_operations,
            "recommendations": {
                "stop": "Stops the cluster while preserving disk data (AWS, GCP, Azure clusters only)",
                "down": "Tears down the cluster and deletes all resources (SSH, RunPod, and cloud clusters)",
            },
        }

        # Get platform information
        platform_info = get_cluster_platform(actual_cluster_name)

        # Get template information
        template = get_cluster_template(actual_cluster_name)

        # Get jobs for this cluster
        try:
            job_records = get_cluster_job_queue(actual_cluster_name)
            jobs = []
            for record in job_records:
                jobs.append(
                    {
                        "job_id": record["job_id"],
                        "job_name": record["job_name"],
                        "username": record["username"],
                        "submitted_at": record["submitted_at"],
                        "start_at": record.get("start_at"),
                        "end_at": record.get("end_at"),
                        "resources": record["resources"],
                        "status": str(record["status"]),
                        "log_path": record["log_path"],
                    }
                )
        except Exception as e:
            print(f"Warning: Failed to get jobs for cluster {cluster_name}: {e}")
            jobs = []

        # Get SSH node information if it's an SSH cluster
        ssh_node_info = None
        if is_ssh:
            try:
                # Get cached GPU resources from database instead of file
                from routes.node_pools.utils import get_cached_gpu_resources

                cached_gpu_resources = get_cached_gpu_resources(actual_cluster_name)
                if cached_gpu_resources:
                    ssh_node_info = {
                        actual_cluster_name: {"gpu_resources": cached_gpu_resources}
                    }
            except Exception as e:
                print(
                    f"Warning: Failed to get SSH node info for cluster {cluster_name}: {e}"
                )

        return {
            "cluster": cluster_data,
            "cluster_type": cluster_type_info,
            "platform": platform_info,
            "template": template,
            "jobs": jobs,
            "ssh_node_info": ssh_node_info,
        }

    except HTTPException:
        raise
    except Exception as e:
        print(f"Error getting cluster info: {e}")
        raise HTTPException(
            status_code=500, detail=f"Failed to get cluster info: {str(e)}"
        )


# SkyPilot Request Tracking Endpoints
@router.get("/requests")
async def get_user_requests(
    task_type: Optional[str] = None,
    limit: int = 50,
    user: dict = Depends(get_user_or_api_key),
):
    """
    Get SkyPilot requests for the current user
    """
    try:
        requests = skypilot_tracker.get_user_requests(
            user_id=user["id"],
            organization_id=user["organization_id"],
            task_type=task_type,
            limit=limit,
        )

        # Convert to dict for JSON serialization
        result = []
        for req in requests:
            result.append(
                {
                    "id": req.id,
                    "user_id": req.user_id,
                    "organization_id": req.organization_id,
                    "task_type": req.task_type,
                    "request_id": req.request_id,
                    "cluster_name": req.cluster_name,
                    "status": req.status,
                    "result": req.result,
                    "error_message": req.error_message,
                    "created_at": req.created_at.isoformat()
                    if req.created_at
                    else None,
                    "completed_at": req.completed_at.isoformat()
                    if req.completed_at
                    else None,
                }
            )

        return {"requests": result}
    except Exception as e:
        raise HTTPException(status_code=500, detail=f"Failed to get requests: {str(e)}")


@router.get("/requests/{request_id}")
async def get_request_details(
    request_id: str,
    user: dict = Depends(get_user_or_api_key),
):
    """
    Get details of a specific SkyPilot request
    """
    try:
        request = skypilot_tracker.get_request_by_id(request_id)

        if not request:
            raise HTTPException(status_code=404, detail="Request not found")

        # Check if user has access to this request
        if (
            request.user_id != user["id"]
            or request.organization_id != user["organization_id"]
        ):
            raise HTTPException(status_code=403, detail="Access denied")

        return {
            "id": request.id,
            "user_id": request.user_id,
            "organization_id": request.organization_id,
            "task_type": request.task_type,
            "request_id": request.request_id,
            "cluster_name": request.cluster_name,
            "status": request.status,
            "result": request.result,
            "error_message": request.error_message,
            "created_at": request.created_at.isoformat()
            if request.created_at
            else None,
            "completed_at": request.completed_at.isoformat()
            if request.completed_at
            else None,
        }
    except HTTPException:
        raise
    except Exception as e:
        raise HTTPException(
            status_code=500, detail=f"Failed to get request details: {str(e)}"
        )


@router.get("/requests/{request_id}/status")
async def get_request_status(
    request_id: str,
    user: dict = Depends(get_user_or_api_key),
):
    """
    Get the current status of a SkyPilot request (lightweight endpoint)
    """
    try:
        request = skypilot_tracker.get_request_by_id(request_id)

        if not request:
            raise HTTPException(status_code=404, detail="Request not found")

        # Check if user has access to this request
        if (
            request.user_id != user["id"]
            or request.organization_id != user["organization_id"]
        ):
            raise HTTPException(status_code=403, detail="Access denied")

        return {
            "request_id": request.request_id,
            "status": request.status,
            "task_type": request.task_type,
            "cluster_name": request.cluster_name,
            "created_at": request.created_at.isoformat()
            if request.created_at
            else None,
            "completed_at": request.completed_at.isoformat()
            if request.completed_at
            else None,
        }
    except HTTPException:
        raise
    except Exception as e:
        raise HTTPException(
            status_code=500, detail=f"Failed to get request status: {str(e)}"
        )


@router.get("/requests/{request_id}/logs")
async def stream_request_logs(
    request_id: str,
    tail: Optional[int] = None,
    follow: bool = True,
    user: dict = Depends(get_user_or_api_key),
):
    """
    Stream logs for a specific SkyPilot request in real-time
    """
    try:
        # First check if the request exists and user has access
        request = skypilot_tracker.get_request_by_id(request_id)

        if not request:
            raise HTTPException(status_code=404, detail="Request not found")

        # Check if user has access to this request
        if (
            request.user_id != user["id"]
            or request.organization_id != user["organization_id"]
        ):
            raise HTTPException(status_code=403, detail="Access denied")

        def generate_logs():
            try:
                import queue
                import threading

                # Create a queue to pass log lines from the stream to the generator
                log_queue = queue.Queue()
                streaming_complete = threading.Event()

                class LogCaptureStream:
                    def __init__(self, log_queue):
                        self.log_queue = log_queue

                    def write(self, text):
                        if text.strip():
                            # Put the log line in the queue for immediate streaming
                            self.log_queue.put(text.strip())

                    def flush(self):
                        pass

                # Create the capture stream
                capture_stream = LogCaptureStream(log_queue)

                # Start the SkyPilot log streaming in a separate thread
                def stream_logs():
                    try:
                        skypilot_tracker.get_request_logs(
                            request_id=request_id,
                            tail=tail,
                            follow=follow,
                            output_stream=capture_stream,
                        )
                        # Signal that streaming is complete
                        streaming_complete.set()
                    except Exception as e:
                        # Put error in queue
                        log_queue.put(f"ERROR: {str(e)}")
                        streaming_complete.set()

                # Start streaming in background thread
                stream_thread = threading.Thread(target=stream_logs)
                stream_thread.daemon = True
                stream_thread.start()

                # Yield log lines as they come in
                while not streaming_complete.is_set() or not log_queue.empty():
                    try:
                        # Get log line with timeout to allow checking completion
                        log_line = log_queue.get(timeout=0.1)
                        yield f"data: {json.dumps({'log_line': str(log_line)})}\n\n"
                    except queue.Empty:
                        # No log line available, continue checking
                        continue

                # Update the request status to completed (don't store logs in DB)
                skypilot_tracker.update_request_status(
                    request_id=request_id, status="completed"
                )
                yield f"data: {json.dumps({'status': 'completed'})}\n\n"

            except Exception as e:
                # Update the request status if it failed
                skypilot_tracker.update_request_status(
                    request_id=request_id, status="failed", error_message=str(e)
                )
                yield f"data: {json.dumps({'error': str(e), 'status': 'failed'})}\n\n"

        return StreamingResponse(
            generate_logs(),
            media_type="text/plain",
            headers={
                "Cache-Control": "no-cache",
                "Connection": "keep-alive",
                "Content-Type": "text/event-stream",
            },
        )

    except HTTPException:
        raise
    except Exception as e:
        raise HTTPException(status_code=500, detail=f"Failed to stream logs: {str(e)}")


@router.post("/requests/{request_id}/cancel")
async def cancel_request(
    request_id: str,
    user: dict = Depends(get_user_or_api_key),
):
    """
    Cancel a SkyPilot request
    """
    try:
        # First check if the request exists and user has access
        request = skypilot_tracker.get_request_by_id(request_id)

        if not request:
            raise HTTPException(status_code=404, detail="Request not found")

        # Check if user has access to this request
        if (
            request.user_id != user["id"]
            or request.organization_id != user["organization_id"]
        ):
            raise HTTPException(status_code=403, detail="Access denied")

        # Check if request can be cancelled
        if request.status in ["completed", "failed", "cancelled"]:
            raise HTTPException(
                status_code=400, detail=f"Request is already {request.status}"
            )

        # Cancel the request
        success = skypilot_tracker.cancel_request(request_id)

        if success:
            return {"message": f"Request {request_id} cancelled successfully"}
        else:
            raise HTTPException(status_code=500, detail="Failed to cancel request")

    except HTTPException:
        raise
    except Exception as e:
        raise HTTPException(
            status_code=500, detail=f"Failed to cancel request: {str(e)}"
        )<|MERGE_RESOLUTION|>--- conflicted
+++ resolved
@@ -25,9 +25,7 @@
     StatusResponse,
     StopClusterRequest,
     StopClusterResponse,
-<<<<<<< HEAD
     DownClusterRequest,
-    DownClusterResponse,
     ClusterStatusResponse,
 )
 from .utils import (
@@ -35,51 +33,44 @@
     get_skypilot_status,
     stop_cluster_with_skypilot,
     down_cluster_with_skypilot,
+    generate_cost_report,
 )
 from routes.clouds.azure.utils import (
     az_get_config_for_display,
-=======
->>>>>>> 7ccd8767
+)
+from routes.clouds.runpod.utils import (
+    rp_setup_config,
+    map_runpod_display_to_instance_type,
+)
+from routes.node_pools.utils import (
+    is_ssh_cluster,
+    is_down_only_cluster,
+    update_gpu_resources_for_node_pool,
+)
+from utils.cluster_utils import (
+    create_cluster_platform_entry,
+    get_actual_cluster_name,
+    get_display_name_from_actual,
+    get_cluster_platform_info as get_cluster_platform_data,
+    get_cluster_platform_info as get_cluster_platform_info_util,
+    get_cluster_platform,
+    load_cluster_platforms,
+    get_cluster_template,
+)
+from utils.cluster_utils import (
+    get_cluster_user_info,
+)
+from utils.cluster_resolver import (
+    handle_cluster_name_param,
 )
 from routes.auth.api_key_auth import get_user_or_api_key
 from routes.auth.utils import get_current_user
-from routes.clouds.azure.utils import az_setup_config
-from routes.clouds.runpod.utils import (
-    map_runpod_display_to_instance_type,
-    rp_setup_config,
-)
+
 from routes.jobs.utils import get_cluster_job_queue
-from routes.node_pools.utils import (
-    is_down_only_cluster,
-    is_ssh_cluster,
-    update_gpu_resources_for_node_pool,
-)
+
 from routes.reports.utils import record_usage
-from utils.cluster_resolver import handle_cluster_name_param
-from utils.cluster_utils import (
-    create_cluster_platform_entry,
-    get_actual_cluster_name,
-    get_cluster_platform,
-)
-from utils.cluster_utils import get_cluster_platform_info as get_cluster_platform_data
-from utils.cluster_utils import (
-    get_cluster_platform_info as get_cluster_platform_info_util,
-)
-from utils.cluster_utils import (
-    get_cluster_template,
-    get_cluster_user_info,
-    get_display_name_from_actual,
-    load_cluster_platforms,
-)
+
 from utils.skypilot_tracker import skypilot_tracker
-
-from .utils import (
-    down_cluster_with_skypilot,
-    generate_cost_report,
-    get_skypilot_status,
-    launch_cluster_with_skypilot,
-    stop_cluster_with_skypilot,
-)
 
 # Global thread pool executor for GPU resource updates
 _gpu_update_executor = ThreadPoolExecutor(
@@ -267,13 +258,10 @@
             node_pool_name=node_pool_name,
             docker_image=docker_image,
             container_registry_id=container_registry_id,
-<<<<<<< HEAD
-            credentials=credentials,
-=======
             user_id=user_id,
             organization_id=organization_id,
-            display_name=cluster_name,  # Pass the display name for database storage
->>>>>>> 7ccd8767
+            display_name=cluster_name,
+            credentials=credentials,
         )
 
         # Record usage event for cluster launch
