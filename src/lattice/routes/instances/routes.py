--- conflicted
+++ resolved
@@ -191,12 +191,9 @@
     experiment_id: Optional[str] = Form(None),
     job_name: Optional[str] = Form(None),
     tlab_job_id: Optional[str] = Form(None),
-<<<<<<< HEAD
     tlab_parent_job_id: Optional[str] = Form(None),
     tlab_checkpoint_name: Optional[str] = Form(None),
-=======
     disabled_mandatory_mounts: Optional[bool] = Form(False),
->>>>>>> fb7a32e7
     yaml_file: Optional[UploadFile] = File(None),
     user: dict = Depends(get_user_or_api_key),
     db: Session = Depends(get_db),
