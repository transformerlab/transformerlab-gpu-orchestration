--- conflicted
+++ resolved
@@ -40,8 +40,6 @@
 from routes.clouds.azure.utils import (
     az_get_config_for_display,
 )
-<<<<<<< HEAD
-=======
 from routes.auth.api_key_auth import get_user_or_api_key, require_scope
 from lattice.routes.auth.api_key_auth import enforce_csrf
 from routes.clouds.azure.utils import (
@@ -50,33 +48,39 @@
     az_infer_gpu_count,
     az_get_price_per_hour,
 )
->>>>>>> 35db495e
 from routes.clouds.runpod.utils import (
     rp_setup_config,
-<<<<<<< HEAD
-    map_runpod_display_to_instance_type,
-=======
     load_runpod_config,
     rp_get_price_per_hour,
->>>>>>> 35db495e
+    map_runpod_display_to_instance_type,
 )
 from routes.node_pools.utils import (
     is_ssh_cluster,
     is_down_only_cluster,
     update_gpu_resources_for_node_pool,
 )
-<<<<<<< HEAD
-=======
 from routes.reports.utils import record_usage
 from routes.quota.utils import get_user_team_id, get_current_user_quota_info
 from sqlalchemy.orm import Session
 from config import get_db
-from db.db_models import NodePoolAccess as NodePoolAccessDB, SSHNodePool as SSHNodePoolDB
+from db.db_models import (
+    NodePoolAccess as NodePoolAccessDB,
+    SSHNodePool as SSHNodePoolDB,
+)
 from utils.cluster_resolver import handle_cluster_name_param
->>>>>>> 35db495e
 from utils.cluster_utils import (
     create_cluster_platform_entry,
     get_actual_cluster_name,
+    get_cluster_platform,
+)
+from utils.cluster_utils import get_cluster_platform_info as get_cluster_platform_data
+from utils.cluster_utils import (
+    get_cluster_platform_info as get_cluster_platform_info_util,
+)
+from utils.cluster_utils import (
+    get_cluster_state,
+    update_cluster_state,
+    get_cluster_user_info,
     get_display_name_from_actual,
     get_cluster_platform_info as get_cluster_platform_data,
     get_cluster_platform_info as get_cluster_platform_info_util,
@@ -85,11 +89,6 @@
     get_cluster_template,
 )
 from utils.cluster_utils import (
-<<<<<<< HEAD
-=======
-    get_cluster_state,
-    update_cluster_state,
->>>>>>> 35db495e
     get_cluster_user_info,
 )
 from utils.cluster_resolver import (
@@ -177,77 +176,78 @@
         yaml_config = {}
         if yaml_file:
             # Validate file type
-            if not yaml_file.filename or not yaml_file.filename.lower().endswith(('.yaml', '.yml')):
+            if not yaml_file.filename or not yaml_file.filename.lower().endswith(
+                (".yaml", ".yml")
+            ):
                 raise HTTPException(
-                    status_code=400, 
-                    detail="Uploaded file must be a YAML file (.yaml or .yml extension)"
+                    status_code=400,
+                    detail="Uploaded file must be a YAML file (.yaml or .yml extension)",
                 )
-            
+
             # Read and parse YAML content
             yaml_content = await yaml_file.read()
             try:
                 yaml_config = yaml.safe_load(yaml_content) or {}
             except yaml.YAMLError as e:
                 raise HTTPException(
-                    status_code=400,
-                    detail=f"Invalid YAML format: {str(e)}"
+                    status_code=400, detail=f"Invalid YAML format: {str(e)}"
                 )
-            
+
             # Validate YAML structure
             if not isinstance(yaml_config, dict):
                 raise HTTPException(
                     status_code=400,
-                    detail="YAML file must contain a valid configuration object"
+                    detail="YAML file must contain a valid configuration object",
                 )
-        
+
         # Merge YAML config with form parameters (form parameters take precedence)
         final_config = {
-            'cluster_name': cluster_name,
-            'command': command,
-            'setup': setup,
-            'cloud': cloud,
-            'instance_type': instance_type,
-            'cpus': cpus,
-            'memory': memory,
-            'accelerators': accelerators,
-            'region': region,
-            'zone': zone,
-            'use_spot': use_spot,
-            'idle_minutes_to_autostop': idle_minutes_to_autostop,
-            'storage_bucket_ids': storage_bucket_ids,
-            'node_pool_name': node_pool_name,
-            'docker_image_id': docker_image_id,
+            "cluster_name": cluster_name,
+            "command": command,
+            "setup": setup,
+            "cloud": cloud,
+            "instance_type": instance_type,
+            "cpus": cpus,
+            "memory": memory,
+            "accelerators": accelerators,
+            "region": region,
+            "zone": zone,
+            "use_spot": use_spot,
+            "idle_minutes_to_autostop": idle_minutes_to_autostop,
+            "storage_bucket_ids": storage_bucket_ids,
+            "node_pool_name": node_pool_name,
+            "docker_image_id": docker_image_id,
         }
-        
+
         # Override with YAML values where form parameters are None
         for key, value in yaml_config.items():
             if key in final_config and final_config[key] is None:
                 final_config[key] = value
-        
+
         # Validate required fields
-        if not final_config['cluster_name']:
+        if not final_config["cluster_name"]:
             raise HTTPException(
                 status_code=400,
-                detail="cluster_name is required (either in form parameters or YAML file)"
+                detail="cluster_name is required (either in form parameters or YAML file)",
             )
-        
+
         # Extract final values
-        cluster_name = final_config['cluster_name']
-        command = final_config['command'] or "echo 'Hello SkyPilot'"
-        setup = final_config['setup']
-        cloud = final_config['cloud']
-        instance_type = final_config['instance_type']
-        cpus = final_config['cpus']
-        memory = final_config['memory']
-        accelerators = final_config['accelerators']
-        region = final_config['region']
-        zone = final_config['zone']
-        use_spot = final_config['use_spot'] or False
-        idle_minutes_to_autostop = final_config['idle_minutes_to_autostop']
-        storage_bucket_ids = final_config['storage_bucket_ids']
-        node_pool_name = final_config['node_pool_name']
-        docker_image_id = final_config['docker_image_id']
-        
+        cluster_name = final_config["cluster_name"]
+        command = final_config["command"] or "echo 'Hello SkyPilot'"
+        setup = final_config["setup"]
+        cloud = final_config["cloud"]
+        instance_type = final_config["instance_type"]
+        cpus = final_config["cpus"]
+        memory = final_config["memory"]
+        accelerators = final_config["accelerators"]
+        region = final_config["region"]
+        zone = final_config["zone"]
+        use_spot = final_config["use_spot"] or False
+        idle_minutes_to_autostop = final_config["idle_minutes_to_autostop"]
+        storage_bucket_ids = final_config["storage_bucket_ids"]
+        node_pool_name = final_config["node_pool_name"]
+        docker_image_id = final_config["docker_image_id"]
+
         file_mounts = None
         python_filename = None
         disk_size = None
@@ -270,18 +270,21 @@
                 python_filename = "_".join(python_file_name.split("_")[1:])
             else:
                 python_filename = python_file_name
-            
+
             file_path = UPLOADS_DIR / python_file_name
             if not file_path.exists():
                 raise HTTPException(
                     status_code=400,
-                    detail=f"Uploaded file '{python_file_name}' not found. Please upload the file first using /upload endpoint."
+                    detail=f"Uploaded file '{python_file_name}' not found. Please upload the file first using /upload endpoint.",
                 )
             # Mount the file to workspace/<filename> in the cluster
             file_mounts = {f"workspace/{python_filename}": str(file_path)}
+
         # Pre-calculate requested GPU count and preserve selected RunPod option for pricing
         # (RunPod mapping below may clear 'accelerators')
-        def _parse_requested_gpu_count(accel: Optional[str], cloud_name: Optional[str]) -> int:
+        def _parse_requested_gpu_count(
+            accel: Optional[str], cloud_name: Optional[str]
+        ) -> int:
             if not accel:
                 return 0
             s = str(accel).strip()
@@ -295,7 +298,9 @@
             return 1
 
         _initial_requested_gpu_count = _parse_requested_gpu_count(accelerators, cloud)
-        _runpod_display_option_for_pricing = accelerators if (cloud or "").lower() == "runpod" else None
+        _runpod_display_option_for_pricing = (
+            accelerators if (cloud or "").lower() == "runpod" else None
+        )
 
         # Setup RunPod if cloud is runpod
         if cloud == "runpod":
@@ -338,26 +343,23 @@
                 raise HTTPException(
                     status_code=500, detail=f"Failed to setup Azure: {str(e)}"
                 )
-<<<<<<< HEAD
         # print(f"az_config: {az_config}")
         # raise Exception("test")
         print(f"credentials: {credentials}")
-        # Get user info first for cluster creation
-        user_info = get_current_user(request, response)
-        user_id = user_info["id"]
-        organization_id = user_info["organization_id"]
-=======
+
         # Get user info from the authenticated user (API key or session)
         user_id = user["id"]
         organization_id = user["organization_id"]
-        
 
         # Enforce team-based access to selected node pool/provider
         try:
             team_id = get_user_team_id(db, organization_id, user_id)
             if cloud == "ssh":
                 if not node_pool_name:
-                    raise HTTPException(status_code=400, detail="node_pool_name is required for SSH launches")
+                    raise HTTPException(
+                        status_code=400,
+                        detail="node_pool_name is required for SSH launches",
+                    )
                 pool = (
                     db.query(SSHNodePoolDB)
                     .filter(
@@ -367,7 +369,10 @@
                     .first()
                 )
                 if not pool:
-                    raise HTTPException(status_code=404, detail=f"SSH node pool '{node_pool_name}' not found")
+                    raise HTTPException(
+                        status_code=404,
+                        detail=f"SSH node pool '{node_pool_name}' not found",
+                    )
                 allowed_team_ids = []
                 try:
                     od = pool.other_data or {}
@@ -375,8 +380,13 @@
                         allowed_team_ids = od.get("allowed_team_ids", []) or []
                 except Exception:
                     allowed_team_ids = []
-                if allowed_team_ids and (team_id is None or team_id not in allowed_team_ids):
-                    raise HTTPException(status_code=403, detail="Your team does not have access to this SSH node pool")
+                if allowed_team_ids and (
+                    team_id is None or team_id not in allowed_team_ids
+                ):
+                    raise HTTPException(
+                        status_code=403,
+                        detail="Your team does not have access to this SSH node pool",
+                    )
             elif cloud in ("azure", "runpod"):
                 # Determine default config key to identify pool
                 pool_key = None
@@ -399,9 +409,18 @@
                         )
                         .first()
                     )
-                    allowed_team_ids = access_row.allowed_team_ids if access_row and access_row.allowed_team_ids else []
-                    if allowed_team_ids and (team_id is None or team_id not in allowed_team_ids):
-                        raise HTTPException(status_code=403, detail=f"Your team does not have access to the {cloud.title()} node pool")
+                    allowed_team_ids = (
+                        access_row.allowed_team_ids
+                        if access_row and access_row.allowed_team_ids
+                        else []
+                    )
+                    if allowed_team_ids and (
+                        team_id is None or team_id not in allowed_team_ids
+                    ):
+                        raise HTTPException(
+                            status_code=403,
+                            detail=f"Your team does not have access to the {cloud.title()} node pool",
+                        )
         except HTTPException:
             raise
         except Exception as e:
@@ -432,7 +451,9 @@
             # Apply price-based quota enforcement for non-SSH clouds when price is available
             if cloud_lower != "ssh" and price_per_hour is not None:
                 quota_info = get_current_user_quota_info(db, organization_id, user_id)
-                available_credits = float(quota_info.get("current_period_remaining", 0.0) or 0.0)
+                available_credits = float(
+                    quota_info.get("current_period_remaining", 0.0) or 0.0
+                )
                 # Default to at least 1 hour of usage for admission check
                 estimated_hours = 1.0
                 required_credits = float(price_per_hour) * estimated_hours
@@ -450,7 +471,6 @@
         except Exception as e:
             # Fail-open in case of unexpected quota calculation issues to avoid blocking launches unintentionally
             print(f"Quota check warning: {e}")
->>>>>>> 35db495e
 
         # Create cluster platform entry and get the actual cluster name
         # For SSH clusters, use the node pool name as platform for easier mapping
@@ -475,14 +495,8 @@
             user_info=cluster_user_info,
         )
 
-<<<<<<< HEAD
         # Launch cluster using the actual cluster name (isolated process)
         request_id = await launch_cluster_with_skypilot_isolated(
-=======
-
-        # Launch cluster using the actual cluster name
-        request_id = launch_cluster_with_skypilot(
->>>>>>> 35db495e
             cluster_name=actual_cluster_name,
             command=command,
             setup=setup,
@@ -588,7 +602,7 @@
 
         # Update cluster state to terminating
         update_cluster_state(actual_cluster_name, "terminating")
-        
+
         request_id = down_cluster_with_skypilot(
             actual_cluster_name,
             display_name,
@@ -759,9 +773,6 @@
         raise HTTPException(
             status_code=500, detail=f"Failed to get cluster platforms: {str(e)}"
         )
-
-
-
 
 
 @router.get("/cost-report")
@@ -1273,72 +1284,70 @@
     """
     try:
         uploaded_files = {}
-        
+
         # Handle single Python file upload
         if python_file and python_file.filename:
             python_filename = secure_filename(python_file.filename)
             unique_filename = f"{uuid.uuid4()}_{python_filename}"
             file_path = UPLOADS_DIR / unique_filename
-            
+
             with open(file_path, "wb") as f:
                 f.write(await python_file.read())
-            
+
             uploaded_files["python_file"] = {
                 "original_name": python_filename,
                 "uploaded_name": unique_filename,
-                "file_path": str(file_path)
+                "file_path": str(file_path),
             }
-        
+
         # Handle directory files upload
         if dir_files:
             # Sanitize provided dir_name, or derive from files
             base_name = dir_name or "project"
             base_name = os.path.basename(base_name.strip())
             base_name = secure_filename(base_name) or "project"
-            
+
             unique_dir = UPLOADS_DIR / f"{uuid.uuid4()}_{base_name}"
             unique_dir.mkdir(parents=True, exist_ok=True)
-            
+
             uploaded_files["dir_files"] = {
                 "dir_name": base_name,
                 "uploaded_dir": str(unique_dir),
-                "files": []
+                "files": [],
             }
-            
+
             for up_file in dir_files:
                 if up_file.filename:
                     # Filename includes relative path as sent by frontend
                     raw_rel = up_file.filename
                     # Normalize path, remove leading separators and traversal
-                    norm_rel = os.path.normpath(raw_rel).lstrip(os.sep).replace("\\", "/")
+                    norm_rel = (
+                        os.path.normpath(raw_rel).lstrip(os.sep).replace("\\", "/")
+                    )
                     parts = [p for p in norm_rel.split("/") if p not in ("..", "")]
                     safe_rel = Path(*[secure_filename(p) for p in parts])
                     target_path = unique_dir / safe_rel
                     target_path.parent.mkdir(parents=True, exist_ok=True)
-                    
+
                     with open(target_path, "wb") as f:
                         f.write(await up_file.read())
-                    
-                    uploaded_files["dir_files"]["files"].append({
-                        "original_path": raw_rel,
-                        "uploaded_path": str(safe_rel)
-                    })
-        
+
+                    uploaded_files["dir_files"]["files"].append(
+                        {"original_path": raw_rel, "uploaded_path": str(safe_rel)}
+                    )
+
         if not uploaded_files:
             raise HTTPException(
-                status_code=400, 
-                detail="No files were uploaded. Please provide either python_file or dir_files."
+                status_code=400,
+                detail="No files were uploaded. Please provide either python_file or dir_files.",
             )
-        
+
         return {
             "uploaded_files": uploaded_files,
-            "message": "Files uploaded successfully"
+            "message": "Files uploaded successfully",
         }
-        
+
     except HTTPException:
         raise
     except Exception as e:
-        raise HTTPException(
-            status_code=500, 
-            detail=f"Failed to upload files: {str(e)}"
-        )+        raise HTTPException(status_code=500, detail=f"Failed to upload files: {str(e)}")