--- conflicted
+++ resolved
@@ -490,7 +490,6 @@
         )
 
 
-<<<<<<< HEAD
 async def launch_cluster_with_skypilot_isolated(
     cluster_name: str,
     command: str,
@@ -680,7 +679,6 @@
     This ensures complete isolation from thread-local storage.
     """
     return launch_cluster_with_skypilot(**params)
-=======
 def determine_actual_cloud_from_skypilot_status(cluster_name: str) -> Optional[str]:
     """
     Determine which cloud was actually selected by SkyPilot by examining the cluster status.
@@ -731,7 +729,6 @@
     except Exception as e:
         print(f"Error determining actual cloud for cluster {cluster_name}: {e}")
         return None
->>>>>>> f177381f
 
 
 def stop_cluster_with_skypilot(
