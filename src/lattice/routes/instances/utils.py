--- conflicted
+++ resolved
@@ -1,13 +1,10 @@
 import asyncio
-<<<<<<< HEAD
 import json
 import os
 import sys
 import tempfile
 from typing import Optional
-=======
 from sqlalchemy import or_
->>>>>>> 35db495e
 
 import sky
 from fastapi import HTTPException
@@ -225,14 +222,17 @@
                 # Fetch docker image and its associated container registry (if any)
                 image = (
                     db.query(DockerImage)
-                    .outerjoin(ContainerRegistry, DockerImage.container_registry_id == ContainerRegistry.id)
+                    .outerjoin(
+                        ContainerRegistry,
+                        DockerImage.container_registry_id == ContainerRegistry.id,
+                    )
                     .filter(
                         DockerImage.id == docker_image_id,
                         DockerImage.is_active,
                         or_(
-                            ContainerRegistry.is_active == True, #noqa: E712
-                            DockerImage.container_registry_id.is_(None)
-                        )
+                            ContainerRegistry.is_active == True,  # noqa: E712
+                            DockerImage.container_registry_id.is_(None),
+                        ),
                     )
                     .first()
                 )
@@ -240,7 +240,7 @@
                 if image:
                     # Set the docker image tag for SkyPilot
                     docker_image_tag = image.image_tag
-                    
+
                     # Set Docker authentication environment variables only if image has a registry
                     if image.container_registry_id and image.container_registry:
                         task_envs = {
@@ -722,13 +722,13 @@
         for cluster in result_new:
             # Delete the credentials if they exist
             if "credentials" in cluster:
-                cluster['credentials'] = None
-            if 'last_creation_yaml' in cluster:
-                cluster['last_creation_yaml'] = ""
-            if 'last_update_yaml' in cluster:
-                cluster['last_update_yaml'] = ""
+                cluster["credentials"] = None
+            if "last_creation_yaml" in cluster:
+                cluster["last_creation_yaml"] = ""
+            if "last_update_yaml" in cluster:
+                cluster["last_update_yaml"] = ""
             if "handle" in cluster:
-                cluster['handle'] = ""
+                cluster["handle"] = ""
         return result_new
     except Exception as e:
         print(f"ERROR: {e}")
