import asyncio
import json
import os
import sys
import tempfile
from typing import Optional
from sqlalchemy import or_

import sky
from fastapi import HTTPException
from routes.clouds.azure.utils import az_get_current_config
from routes.jobs.utils import get_cluster_job_queue, save_cluster_jobs
from utils.cluster_utils import (
    get_cluster_platform_info as get_cluster_platform_info_util,
)
from sqlalchemy.orm import Session
from utils.skypilot_tracker import skypilot_tracker
from werkzeug.utils import secure_filename


async def fetch_and_parse_gpu_resources(cluster_name: str):
    async def run_cmd(cmd, capture_output=True):
        try:
            process = await asyncio.create_subprocess_exec(
                *cmd,
                stdout=asyncio.subprocess.PIPE if capture_output else None,
                stderr=asyncio.subprocess.PIPE if capture_output else None,
            )
            print(f"PROCESS: {process}")
            stdout, stderr = await process.communicate()
            return (
                process.returncode,
                stdout.decode() if stdout else "",
                stderr.decode() if stderr else "",
            )
        except Exception as e:
            print(f"Error running command: {e}")
            return None, None, str(e)

    # code, out, err = await run_cmd(["sky", "ssh", "up", "--infra", cluster_name])
    request_id = sky.client.sdk.ssh_up(infra=cluster_name)
    try:
        sky.get(request_id)
    except Exception as e:
        print(f"Error bringing up SSH cluster: {e}")
        raise Exception(f"Failed to bring up SSH cluster: {e}")
    # if code != 0:
    #     raise Exception(f"Failed to bring up SSH cluster: {err or out}")
    # 3. sky show-gpus --infra ssh
    code, out, err = await run_cmd(
        ["sky", "show-gpus", "--infra", f"ssh/{cluster_name}"]
    )
    # 4. sky ssh down (cleanup)
    # await run_cmd(["sky", "ssh", "down", "--infra", cluster_name], capture_output=False)

    def parse_gpu_output(output, cluster_name):
        import re

        lines = output.splitlines()
        gpus = []
        node_gpus = []
        pool_section = False
        per_node_section = False

        for line in lines:
            line = line.strip()
            if not line:
                continue
            if line.startswith(f"SSH Node Pool: {cluster_name}"):
                pool_section = True
                per_node_section = False
                continue
            if line.startswith("SSH Node Pool per-node GPU availability"):
                pool_section = False
                per_node_section = True
                continue
            if pool_section:
                if line.startswith("GPU"):
                    continue  # skip header
                parts = re.split(r"\s{2,}", line)
                if len(parts) >= 3:
                    gpus.append(
                        {
                            "gpu": parts[0],
                            "requestable_qty_per_node": parts[1],
                            "utilization": parts[2],
                            "free": parts[2].split("of")[0].strip(),
                            "total": parts[2].split("of")[1].split("free")[0].strip(),
                        }
                    )
            elif per_node_section:
                if line.startswith("NODE_POOL"):
                    continue  # skip per-node header
                parts = re.split(r"\s{2,}", line)
                if len(parts) >= 4:
                    node_gpus.append(
                        {
                            "node_pool": parts[0],
                            "node": parts[1],
                            "gpu": parts[2],
                            "utilization": parts[3],
                            "free": parts[3].split("of")[0].strip(),
                            "total": parts[3].split("of")[1].split("free")[0].strip(),
                        }
                    )
        if gpus or node_gpus:
            return {"gpus": gpus, "node_gpus": node_gpus}
        if "No GPUs found in any SSH clusters" in output:
            return {
                "gpus": [],
                "node_gpus": [],
                "message": "No GPUs found in this SSH cluster.",
            }
        return {
            "gpus": [],
            "node_gpus": [],
            "message": "No GPU info found for this cluster.",
        }

    return parse_gpu_output(out, cluster_name)


def generate_cost_report():
    request_id = sky.client.sdk.cost_report()
    cost_report = sky.get(request_id)

    # print(f"[SkyPilot] Cost report: {cost_report}")
    return cost_report


def launch_cluster_with_skypilot(
    cluster_name: str,
    command: str,
    setup=None,
    cloud=None,
    instance_type=None,
    cpus=None,
    memory=None,
    accelerators=None,
    region=None,
    zone=None,
    use_spot=False,
    idle_minutes_to_autostop=None,
    file_mounts: Optional[dict] = None,
    disk_size: Optional[int] = None,
    storage_bucket_ids: Optional[list] = None,
    node_pool_name: Optional[str] = None,
    docker_image_id: Optional[str] = None,
    user_id: Optional[str] = None,
    organization_id: Optional[str] = None,
    display_name: Optional[str] = None,
    credentials: Optional[dict] = None,
    num_nodes: Optional[int] = None,
    env_vars: Optional[dict] = None,
):
    try:
        storage_mounts = {}
        if cloud and cloud.lower() == "ssh":
            # Validate using DB and rely on SkyPilot's ssh_up with infra name
            from routes.node_pools.utils import (
                is_ssh_cluster,
                validate_node_pool_identity_files,
            )

            # Use node_pool_name for validation if provided, otherwise use cluster_name
            validation_name = node_pool_name if node_pool_name else cluster_name

            if not is_ssh_cluster(validation_name):
                raise HTTPException(
                    status_code=400,
                    detail=(
                        f"SSH cluster '{validation_name}' not found. Create it in SSH Clusters first."
                    ),
                )

            # Validate that all identity files for nodes in the node pool still exist
            missing_files = validate_node_pool_identity_files(validation_name)
            if missing_files:
                # files_list = "\n".join(f"  - {file}" for file in missing_files)
                raise HTTPException(
                    status_code=400,
                    detail=(
                        f"Some identity files for node pool '{validation_name}' are missing or no longer exist:\n"
                        f"Please check your SSH configuration and ensure all identity files are present."
                    ),
                )
            try:
                print(
                    f"[SkyPilot] Running: sky.client.sdk.ssh_up(infra={validation_name})"
                )
                request_id = sky.client.sdk.ssh_up(infra=validation_name)
                result = sky.get(request_id)
                print(f"[SkyPilot][ssh up result]:\n{result}")
            except Exception as e:
                print(f"[SkyPilot][ssh up error]: {str(e)}")
                raise HTTPException(
                    status_code=500,
                    detail=f"Failed to run sky ssh up for cluster '{validation_name}': {str(e)}",
                )
        envs = None
        docker_image_tag = None
        # Set Docker authentication environment variables if docker image is provided
        if docker_image_id:
            from config import get_db
            from db.db_models import DockerImage, ContainerRegistry

            # Get database session
            db = next(get_db())
            try:
                # Fetch docker image and its associated container registry (if any)
                image = (
                    db.query(DockerImage)
                    .outerjoin(
                        ContainerRegistry,
                        DockerImage.container_registry_id == ContainerRegistry.id,
                    )
                    .filter(
                        DockerImage.id == docker_image_id,
                        DockerImage.is_active,
                        or_(
                            ContainerRegistry.is_active == True,  # noqa: E712
                            DockerImage.container_registry_id.is_(None),
                        ),
                    )
                    .first()
                )

                if image:
                    # Set the docker image tag for SkyPilot
                    docker_image_tag = image.image_tag

                    # Set Docker authentication environment variables only if image has a registry
                    if image.container_registry_id and image.container_registry:
                        task_envs = {
                            "SKYPILOT_DOCKER_USERNAME": image.container_registry.docker_username,
                            "SKYPILOT_DOCKER_PASSWORD": image.container_registry.docker_password,
                            "SKYPILOT_DOCKER_SERVER": image.container_registry.docker_server,
                        }
                        envs = task_envs.copy()
                    else:
                        # Standalone image (no registry needed)
                        envs = None
                else:
                    envs = None
            finally:
                db.close()
        else:
            envs = None

<<<<<<< HEAD
        if envs:
            envs["AWS_PROFILE"] = os.getenv("AWS_PROFILE", "transformerlab-s3")
        else:
            envs = {
                "AWS_PROFILE": os.getenv("AWS_PROFILE", "transformerlab-s3"),
            }
=======
        # Merge launch hook environment variables with existing envs
        if env_vars and isinstance(env_vars, dict):
            if envs is None:
                envs = env_vars.copy()
            else:
                envs.update(env_vars)
>>>>>>> cd30a756

        name = "lattice-task-setup"

        # Determine number of nodes (default to 1)
        effective_num_nodes = 1
        try:
            if num_nodes is not None:
                effective_num_nodes = int(num_nodes)
                if effective_num_nodes <= 0:
                    effective_num_nodes = 1
        except Exception:
            effective_num_nodes = 1

        task = sky.Task(
            name=name,
            run=command,
            setup=setup,
            envs=envs,
            num_nodes=effective_num_nodes,
        )

        # Process storage buckets if provided
        if storage_bucket_ids:
            from config import get_db
            from db.db_models import StorageBucket

            # Get database session
            db = next(get_db())
            try:
                # Fetch storage buckets
                buckets = (
                    db.query(StorageBucket)
                    .filter(StorageBucket.id.in_(storage_bucket_ids))
                    .all()
                )

                # Convert buckets to sky.Storage objects
                mode_map = {
                    "MOUNT": sky.StorageMode.MOUNT,
                    "COPY": sky.StorageMode.COPY,
                    "MOUNT_CACHED": sky.StorageMode.MOUNT_CACHED,
                }
                store_map = {
                    "s3": sky.StoreType.S3,
                    "gcs": sky.StoreType.GCS,
                    "azure": sky.StoreType.AZURE,
                    "r2": sky.StoreType.R2,
                    "ibm": sky.StoreType.IBM,
                    "oci": sky.StoreType.OCI,
                    "auto": None,
                }
                for bucket in buckets:
                    # Create sky.Storage object based on bucket configuration
                    if bucket.source:
                        # If bucket has a source (local path or bucket URI), use it
                        storage_obj = sky.Storage(
                            name=bucket.name,
                            mode=mode_map[bucket.mode],
                            source=bucket.source,
                            persistent=bucket.persistent,
                        )
                    else:
                        # Create a new bucket with the bucket name
                        storage_kwargs = {
                            "name": secure_filename(str(bucket.name).lower()),
                            "mode": mode_map[bucket.mode],
                            "persistent": bucket.persistent,
                        }
                        bucket.store = bucket.store.lower()
                        if bucket.store and store_map[bucket.store] is not None:
                            storage_kwargs["stores"] = [store_map[bucket.store]]

                        storage_obj = sky.Storage(**storage_kwargs)

                    storage_mounts[bucket.remote_path] = storage_obj

                # Add mandatory transformerlab bucket
                transformerlab_bucket = sky.Storage(
                    name=os.getenv("TRANSFORMERLAB_BUCKET_NAME"),
                    mode=sky.StorageMode.MOUNT,
                    source=os.getenv("TRANSFORMERLAB_BUCKET_SOURCE"),
                    persistent=True,
                )
                storage_mounts[os.getenv("TRANSFORMERLAB_BUCKET_REMOTE_PATH")] = (
                    transformerlab_bucket
                )
                # Set storage mounts on the task
                task.set_storage_mounts(storage_mounts)

            except Exception as e:
                print(f"[SkyPilot] Warning: Failed to process storage buckets: {e}")
            finally:
                db.close()
        else:
            # Add mandatory transformerlab bucket
            transformerlab_bucket = sky.Storage(
                name=os.getenv("TRANSFORMERLAB_BUCKET_NAME"),
                mode=sky.StorageMode.MOUNT,
                source=os.getenv("TRANSFORMERLAB_BUCKET_SOURCE"),
                persistent=True,
            )
            storage_mounts[os.getenv("TRANSFORMERLAB_BUCKET_REMOTE_PATH")] = (
                transformerlab_bucket
            )
            # Set storage mounts on the task
            task.set_storage_mounts(storage_mounts)
            print(
                f"[SkyPilot] Added mandatory transformerlab bucket: {transformerlab_bucket}"
            )

        if file_mounts:
            task.set_file_mounts(file_mounts)

        # If no cloud is specified, create a list of resources for all available clouds
        if not cloud:
            resources_list = []

            # Get available clouds and node pools for the organization
            if organization_id:
                from config import get_db
                from routes.clouds.runpod.utils import rp_get_current_config
                from routes.clouds.azure.utils import az_get_current_config
                from routes.node_pools.utils import list_cluster_names_from_db_by_org

                db = next(get_db())
                try:
                    # Get SSH node pools
                    ssh_node_pools = list_cluster_names_from_db_by_org(organization_id)
                    for node_pool in ssh_node_pools:
                        ssh_resources_kwargs = {"infra": f"ssh/{node_pool}"}
                        if cpus:
                            ssh_resources_kwargs["cpus"] = cpus
                        if memory:
                            ssh_resources_kwargs["memory"] = memory
                        if accelerators:
                            ssh_resources_kwargs["accelerators"] = accelerators
                        if region:
                            ssh_resources_kwargs["region"] = region
                        if zone:
                            ssh_resources_kwargs["zone"] = zone
                        if disk_size:
                            ssh_resources_kwargs["disk_size"] = disk_size
                        if docker_image_tag:
                            ssh_resources_kwargs["image_id"] = (
                                f"docker:{docker_image_tag}"
                            )

                        resources_list.append(sky.Resources(**ssh_resources_kwargs))

                    # Get RunPod configuration
                    runpod_config = rp_get_current_config(organization_id, db)
                    if runpod_config:
                        runpod_resources_kwargs = {"cloud": "runpod"}
                        if instance_type:
                            runpod_resources_kwargs["instance_type"] = instance_type
                        if cpus:
                            runpod_resources_kwargs["cpus"] = cpus
                        if memory:
                            runpod_resources_kwargs["memory"] = memory
                        if accelerators:
                            runpod_resources_kwargs["accelerators"] = accelerators
                        if region:
                            runpod_resources_kwargs["region"] = region
                        if zone:
                            runpod_resources_kwargs["zone"] = zone
                        if disk_size:
                            runpod_resources_kwargs["disk_size"] = disk_size
                        if docker_image_tag:
                            runpod_resources_kwargs["image_id"] = (
                                f"docker:{docker_image_tag}"
                            )

                        resources_list.append(sky.Resources(**runpod_resources_kwargs))

                    # Get Azure configuration
                    azure_config = az_get_current_config(organization_id, db)
                    if azure_config:
                        azure_resources_kwargs = {"cloud": "azure"}
                        if instance_type:
                            azure_resources_kwargs["instance_type"] = instance_type
                        if cpus:
                            azure_resources_kwargs["cpus"] = cpus
                        if memory:
                            azure_resources_kwargs["memory"] = memory
                        if accelerators:
                            azure_resources_kwargs["accelerators"] = accelerators
                        if region:
                            azure_resources_kwargs["region"] = region
                        if zone:
                            azure_resources_kwargs["zone"] = zone
                        if use_spot:
                            azure_resources_kwargs["use_spot"] = use_spot
                        if disk_size:
                            azure_resources_kwargs["disk_size"] = disk_size
                        if docker_image_tag:
                            azure_resources_kwargs["image_id"] = (
                                f"docker:{docker_image_tag}"
                            )

                        resources_list.append(sky.Resources(**azure_resources_kwargs))

                finally:
                    db.close()

            # Set the list of resources on the task
            if resources_list:
                task.set_resources(resources_list)
                print(
                    f"Set {len(resources_list)} resources for multi-cloud deployment: {resources_list}"
                )
        else:
            # Original single cloud logic
            resources_kwargs = {}
            if cloud.lower() == "ssh":
                resources_kwargs["infra"] = f"ssh/{node_pool_name}"
            elif cloud.lower() == "runpod":
                resources_kwargs["cloud"] = "runpod"
            elif cloud.lower() == "azure":
                resources_kwargs["cloud"] = "azure"
            else:
                resources_kwargs["infra"] = cloud

            if instance_type:
                resources_kwargs["instance_type"] = instance_type
            if cpus:
                resources_kwargs["cpus"] = cpus
            if memory:
                resources_kwargs["memory"] = memory
            if accelerators:
                resources_kwargs["accelerators"] = accelerators
            if region:
                resources_kwargs["region"] = region
            if zone:
                resources_kwargs["zone"] = zone
            if use_spot and cloud and cloud.lower() not in ["ssh", "runpod"]:
                resources_kwargs["use_spot"] = use_spot
            if disk_size:
                resources_kwargs["disk_size"] = disk_size

            # Add Docker image support
            if docker_image_tag:
                resources_kwargs["image_id"] = f"docker:{docker_image_tag}"

            if resources_kwargs:
                resources = sky.Resources(**resources_kwargs)
                task.set_resources(resources)

        request_id = sky.launch(
            task,
            cluster_name=cluster_name,
            idle_minutes_to_autostop=idle_minutes_to_autostop,
            credentials=credentials,
        )
        print(f"REQUEST ID: {request_id}")

        # Store the request in the database if user info is provided
        if user_id and organization_id:
            try:
                # Use display_name if provided, otherwise fall back to cluster_name
                cluster_name_to_store = display_name if display_name else cluster_name
                skypilot_tracker.store_request(
                    user_id=user_id,
                    organization_id=organization_id,
                    task_type="launch",
                    request_id=request_id,
                    cluster_name=cluster_name_to_store,
                )
                print(f"Stored SkyPilot request {request_id} in database")
            except Exception as e:
                print(f"Warning: Failed to store SkyPilot request in database: {e}")

        # Note: Platform information is now handled by the calling route before launch

        return request_id
    except Exception as e:
        print(f"Error launching cluster: {e}")
        raise HTTPException(
            status_code=500, detail=f"Failed to launch cluster: {str(e)}"
        )


async def launch_cluster_with_skypilot_isolated(
    cluster_name: str,
    command: str,
    setup=None,
    cloud=None,
    instance_type=None,
    cpus=None,
    memory=None,
    accelerators=None,
    region=None,
    zone=None,
    use_spot=False,
    idle_minutes_to_autostop=None,
    file_mounts: Optional[dict] = None,
    disk_size: Optional[int] = None,
    storage_bucket_ids: Optional[list] = None,
    node_pool_name: Optional[str] = None,
    docker_image_id: Optional[str] = None,
    user_id: Optional[str] = None,
    organization_id: Optional[str] = None,
    display_name: Optional[str] = None,
    credentials: Optional[dict] = None,
    num_nodes: Optional[int] = None,
    env_vars: Optional[dict] = None,
):
    """
    Launch cluster in a separate process to avoid thread-local storage leakage.
    This prevents SkyPilot's thread-local variables from interfering between launches.
    """
    try:
        # Serialize the launch parameters
        launch_params = {
            "cluster_name": cluster_name,
            "command": command,
            "setup": setup,
            "cloud": cloud,
            "instance_type": instance_type,
            "cpus": cpus,
            "memory": memory,
            "accelerators": accelerators,
            "region": region,
            "zone": zone,
            "use_spot": use_spot,
            "idle_minutes_to_autostop": idle_minutes_to_autostop,
            "file_mounts": file_mounts,
            "disk_size": disk_size,
            "storage_bucket_ids": storage_bucket_ids,
            "node_pool_name": node_pool_name,
            "docker_image_id": docker_image_id,
            "user_id": user_id,
            "organization_id": organization_id,
            "display_name": display_name,
            "credentials": credentials,
            "num_nodes": num_nodes,
            "env_vars": env_vars,
        }

        # Create a temporary file to pass parameters
        with tempfile.NamedTemporaryFile(mode="w", suffix=".json", delete=False) as f:
            json.dump(launch_params, f, default=str)
            params_file = f.name

        try:
            # Prepare environment for the child process
            self_env = os.environ.copy()

            # Get the current working directory and Python path
            current_dir = os.path.dirname(os.path.abspath(__file__))
            lattice_root = os.path.dirname(os.path.dirname(current_dir))

            # Create the worker script content
            worker_script = f'''
import sys
import os
import json

# Add the lattice directory to Python path
sys.path.insert(0, "{lattice_root}")

# Change to the correct working directory
os.chdir("{lattice_root}")

# Import the worker function
from lattice.routes.instances.utils import _launch_cluster_worker

# Load parameters
with open("{params_file}", "r") as f:
    params = json.load(f)

# Execute the launch
try:
    result = _launch_cluster_worker(**params)
    print(json.dumps({{"success": True, "request_id": result}}))
except Exception as e:
    print(json.dumps({{"success": False, "error": str(e)}}))
'''

            # Run the launch in a separate process
            process = await asyncio.create_subprocess_exec(
                sys.executable,
                "-c",
                worker_script,
                stdout=asyncio.subprocess.PIPE,
                stderr=asyncio.subprocess.PIPE,
                cwd=lattice_root,
                env=self_env,
            )

            stdout, stderr = await process.communicate()

            if process.returncode != 0:
                error_msg = stderr.decode() if stderr else "Unknown error"
                raise HTTPException(
                    status_code=500,
                    detail=f"Launch process failed with code {process.returncode}: {error_msg}",
                )

            # Parse the result: handle noisy stdout before JSON
            output_text = stdout.decode().strip() if stdout else ""
            # Try to parse the last JSON-looking line
            if output_text:
                lines = [ln.strip() for ln in output_text.splitlines() if ln.strip()]
                for ln in reversed(lines):
                    print(f"[SkyPilot] Output text: {ln}")
                    if ln.startswith("{") and ln.endswith("}"):
                        try:
                            result_data = json.loads(ln)
                            if result_data.get("success"):
                                return result_data.get("request_id")
                            else:
                                raise HTTPException(
                                    status_code=500,
                                    detail=f"Launch failed: {result_data.get('error', 'Unknown error')}",
                                )
                        except Exception:
                            continue
                # Fallback: extract request id from 'REQUEST ID: <id>' line
                try:
                    import re

                    m = re.search(
                        r"REQUEST ID:\s*([0-9a-fA-F\-]{36}|[A-Za-z0-9_\-]{8,})",
                        output_text,
                    )
                    if m:
                        return m.group(1)
                except Exception:
                    pass
                # Last resort: return the raw output to aid debugging
                return output_text
            else:
                raise HTTPException(
                    status_code=500,
                    detail=f"Launch process returned invalid output: {stderr.decode() if stderr else 'No output'}",
                )
        finally:
            # Clean up the temporary file
            try:
                os.unlink(params_file)
            except FileNotFoundError:
                pass

    except Exception as e:
        print(f"Error in isolated launch: {e}")
        raise HTTPException(
            status_code=500,
            detail=f"Failed to launch cluster in isolated process: {str(e)}",
        )


def _launch_cluster_worker(**params):
    """
    Worker function that runs the actual sky.launch in a separate process.
    This ensures complete isolation from thread-local storage.
    """
    return launch_cluster_with_skypilot(**params)


def determine_actual_cloud_from_skypilot_status(cluster_name: str) -> Optional[str]:
    """
    Determine which cloud was actually selected by SkyPilot by examining the cluster status.
    This is useful for multi-cloud deployments where the actual cloud is determined after launch.

    Args:
        cluster_name: The actual cluster name

    Returns:
        The actual cloud platform that was selected, or None if not found
    """
    try:
        # Get SkyPilot status for this specific cluster
        status_result = get_skypilot_status([cluster_name])

        if not status_result:
            return None

        cluster_info = status_result[0] if status_result else None
        if not cluster_info:
            return None

        # Get the cloud type from the structured data
        cloud = cluster_info.get("cloud", "").lower()

        if cloud == "ssh":
            # For SSH clusters, the region field contains "ssh-{node_pool_name}"
            # We need to extract just the node pool name
            region = cluster_info.get("region", "")
            if region and region.startswith("ssh-"):
                # Extract node pool name by removing "ssh-" prefix
                node_pool_name = region[4:]  # Remove "ssh-" prefix
                return node_pool_name
            elif region:
                # Fallback: return the region as-is if it doesn't start with "ssh-"
                return region
            return "ssh"
        elif cloud == "runpod":
            return "runpod"
        elif cloud == "azure":
            return "azure"
        else:
            # Fallback: try to extract from other fields
            return cloud if cloud else None

        return None

    except Exception as e:
        print(f"Error determining actual cloud for cluster {cluster_name}: {e}")
        return None


def stop_cluster_with_skypilot(
    cluster_name: str,
    user_id: Optional[str] = None,
    organization_id: Optional[str] = None,
    display_name: Optional[str] = None,
    db: Optional[Session] = None,
):
    try:
        # Fetch credentials for the cluster based on the platform
        platform_info = get_cluster_platform_info_util(cluster_name)
        credentials = None
        if platform_info and platform_info.get("platform"):
            platform = platform_info["platform"]
            if platform == "azure":
                try:
                    azure_config_dict = az_get_current_config(
                        organization_id=organization_id, db=db
                    )
                    credentials = {
                        "azure": {
                            "service_principal": {
                                "tenant_id": azure_config_dict["tenant_id"],
                                "client_id": azure_config_dict["client_id"],
                                "client_secret": azure_config_dict["client_secret"],
                                "subscription_id": azure_config_dict["subscription_id"],
                            },
                        }
                    }
                except Exception as e:
                    print(f"Failed to get Azure credentials: {e}")
                    credentials = None
            elif platform == "runpod":
                try:
                    from routes.clouds.runpod.utils import rp_get_current_config

                    rp_config = rp_get_current_config(organization_id=organization_id)
                    if rp_config and rp_config.get("api_key"):
                        credentials = {
                            "runpod": {
                                "api_key": rp_config.get("api_key"),
                            }
                        }
                except Exception as e:
                    print(f"Failed to get RunPod credentials: {e}")
                    credentials = None
            else:
                credentials = None

        request_id = sky.stop(cluster_name=cluster_name, credentials=credentials)

        # Store the request in the database if user info is provided
        if user_id and organization_id:
            try:
                # Use display_name if provided, otherwise fall back to cluster_name
                cluster_name_to_store = display_name if display_name else cluster_name
                skypilot_tracker.store_request(
                    user_id=user_id,
                    organization_id=organization_id,
                    task_type="stop",
                    request_id=request_id,
                    cluster_name=cluster_name_to_store,
                )
                print(f"Stored SkyPilot stop request {request_id} in database")
            except Exception as e:
                print(
                    f"Warning: Failed to store SkyPilot stop request in database: {e}"
                )

        return request_id
    except Exception as e:
        raise HTTPException(status_code=500, detail=f"Failed to stop cluster: {str(e)}")


def down_cluster_with_skypilot(
    cluster_name: str,
    display_name: Optional[str] = None,
    user_id: Optional[str] = None,
    organization_id: Optional[str] = None,
    db: Optional[Session] = None,
):
    try:
        # Fetch credentials for the cluster based on the platform
        platform_info = get_cluster_platform_info_util(cluster_name)
        credentials = None
        if platform_info and platform_info.get("platform"):
            platform = platform_info["platform"]
            if platform == "azure":
                try:
                    azure_config_dict = az_get_current_config(
                        organization_id=organization_id, db=db
                    )
                    credentials = {
                        "azure": {
                            "service_principal": {
                                "tenant_id": azure_config_dict["tenant_id"],
                                "client_id": azure_config_dict["client_id"],
                                "client_secret": azure_config_dict["client_secret"],
                                "subscription_id": azure_config_dict["subscription_id"],
                            },
                        }
                    }
                except Exception as e:
                    print(f"Failed to get Azure credentials: {e}")
                    credentials = None
            elif platform == "runpod":
                try:
                    from routes.clouds.runpod.utils import rp_get_current_config

                    rp_config = rp_get_current_config(organization_id=organization_id)
                    if rp_config and rp_config.get("api_key"):
                        credentials = {
                            "runpod": {
                                "api_key": rp_config.get("api_key"),
                            }
                        }
                except Exception as e:
                    print(f"Failed to get RunPod credentials: {e}")
                    credentials = None
            else:
                credentials = None

        # First, get all jobs from the cluster before tearing down
        try:
            job_records = get_cluster_job_queue(cluster_name, credentials=credentials)
            # Extract jobs from the job records
            if job_records and hasattr(job_records, "jobs"):
                jobs = job_records.jobs
                if jobs:
                    if display_name:
                        save_cluster_jobs(display_name, jobs, user_id, organization_id)
                    else:
                        save_cluster_jobs(cluster_name, jobs, user_id, organization_id)
            elif isinstance(job_records, list):
                # If it's already a list of jobs
                if display_name:
                    save_cluster_jobs(
                        display_name, job_records, user_id, organization_id
                    )
                else:
                    save_cluster_jobs(
                        cluster_name, job_records, user_id, organization_id
                    )
        except Exception as e:
            print(f"Failed to save jobs for cluster {cluster_name}: {str(e)}")

        request_id = sky.down(cluster_name=cluster_name, credentials=credentials)

        # Store the request in the database if user info is provided
        if user_id and organization_id:
            try:
                # Use display_name if provided, otherwise fall back to cluster_name
                cluster_name_to_store = display_name if display_name else cluster_name
                skypilot_tracker.store_request(
                    user_id=user_id,
                    organization_id=organization_id,
                    task_type="terminate",
                    request_id=request_id,
                    cluster_name=cluster_name_to_store,
                )
                print(f"Stored SkyPilot down request {request_id} in database")
            except Exception as e:
                print(
                    f"Warning: Failed to store SkyPilot down request in database: {e}"
                )

        return request_id
    except Exception as e:
        raise HTTPException(
            status_code=500, detail=f"Failed to terminate cluster: {str(e)}"
        )


def get_skypilot_status(cluster_names=None):
    try:
        request_id = sky.status(
            cluster_names=cluster_names, refresh=sky.StatusRefreshMode.AUTO
        )
        result = sky.get(request_id)
        result_new = result.copy()
        for cluster in result_new:
            # Delete the credentials if they exist
            if "credentials" in cluster:
                cluster["credentials"] = None
            if "last_creation_yaml" in cluster:
                cluster["last_creation_yaml"] = ""
            if "last_update_yaml" in cluster:
                cluster["last_update_yaml"] = ""
            if "handle" in cluster:
                cluster["handle"] = ""
        return result_new
    except Exception as e:
        print(f"ERROR: {e}")
        raise HTTPException(
            status_code=500, detail=f"Failed to get cluster status: {str(e)}"
        )<|MERGE_RESOLUTION|>--- conflicted
+++ resolved
@@ -247,21 +247,19 @@
         else:
             envs = None
 
-<<<<<<< HEAD
         if envs:
             envs["AWS_PROFILE"] = os.getenv("AWS_PROFILE", "transformerlab-s3")
         else:
             envs = {
                 "AWS_PROFILE": os.getenv("AWS_PROFILE", "transformerlab-s3"),
             }
-=======
+            
         # Merge launch hook environment variables with existing envs
         if env_vars and isinstance(env_vars, dict):
             if envs is None:
                 envs = env_vars.copy()
             else:
                 envs.update(env_vars)
->>>>>>> cd30a756
 
         name = "lattice-task-setup"
 
