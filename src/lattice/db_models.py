from sqlalchemy import (
    Column,
    String,
    DateTime,
    Boolean,
    Text,
    ForeignKey,
    JSON,
    Integer,
    Float,
    Date,
    UniqueConstraint,
)
from sqlalchemy.sql import func
from config import Base
import secrets
import hashlib
from datetime import datetime, timedelta
from typing import Optional


class APIKey(Base):
    __tablename__ = "api_keys"

    id = Column(String, primary_key=True, default=lambda: secrets.token_urlsafe(16))
    name = Column(String, nullable=False)  # Human-readable name for the key
    key_hash = Column(
        String, nullable=False, unique=True
    )  # Hashed version of the API key
    key_prefix = Column(String, nullable=False)  # First 8 characters for identification
    user_id = Column(String, nullable=False)
    organization_id = Column(String, nullable=True)
    is_active = Column(Boolean, default=True)
    created_at = Column(DateTime, default=func.now())
    last_used_at = Column(DateTime, nullable=True)
    expires_at = Column(DateTime, nullable=True)  # Optional expiration
    scopes = Column(Text, nullable=True)  # JSON string of permissions/scopes

    @staticmethod
    def hash_key(api_key: str) -> str:
        """Hash an API key for secure storage"""
        return hashlib.sha256(api_key.encode()).hexdigest()

    @staticmethod
    def generate_api_key() -> tuple[str, str, str]:
        """Generate a new API key and return (full_key, hash, prefix)"""
        # Generate a secure random key
        key = f"lk_{secrets.token_urlsafe(32)}"  # lk = lattice key
        key_hash = APIKey.hash_key(key)
        key_prefix = key[:8]  # Store first 8 chars for identification
        return key, key_hash, key_prefix

    def is_expired(self) -> bool:
        """Check if the API key is expired"""
        if self.expires_at is None:
            return False
        return datetime.utcnow() > self.expires_at

    def update_last_used(self):
        """Update the last_used_at timestamp"""
        self.last_used_at = datetime.utcnow()


class SSHNodePool(Base):
    __tablename__ = "ssh_node_pools"

    id = Column(String, primary_key=True, default=lambda: secrets.token_urlsafe(16))
    # Cluster/pool name used by SkyPilot (must be unique)
    name = Column(String, nullable=False, unique=True)
    # Optional defaults applied to nodes in this pool
    default_user = Column(String, nullable=True)
    identity_file_path = Column(Text, nullable=True)
    # Note: storing passwords in plaintext is discouraged; prefer key-based auth
    password = Column(Text, nullable=True)
    # Resource specifications for nodes in this pool (JSON format)
    resources = Column(JSON, nullable=True)  # e.g., {"vcpus": "4", "memory_gb": "16"}
    created_at = Column(DateTime, default=func.now())
    updated_at = Column(DateTime, default=func.now(), onupdate=func.now())


class SSHNodeEntry(Base):
    __tablename__ = "ssh_nodes"

    id = Column(String, primary_key=True, default=lambda: secrets.token_urlsafe(16))
    pool_id = Column(
        String, ForeignKey("ssh_node_pools.id", ondelete="CASCADE"), nullable=False
    )
    ip = Column(String, nullable=False)
    user = Column(String, nullable=True)
    identity_file_path = Column(Text, nullable=True)
    # Note: storing passwords in plaintext is discouraged; prefer key-based auth
    password = Column(Text, nullable=True)
    # Resource specifications for this specific node (JSON format)
    resources = Column(JSON, nullable=True)  # e.g., {"vcpus": "4", "memory_gb": "16"}
    created_at = Column(DateTime, default=func.now())


class OrganizationQuota(Base):
    __tablename__ = "organization_quotas"

    id = Column(String, primary_key=True, default=lambda: secrets.token_urlsafe(16))
    organization_id = Column(String, nullable=False)
    user_id = Column(
        String, nullable=True
    )  # NULL for org-wide default, user_id for per-user quota
    monthly_gpu_hours_per_user = Column(
        Float, nullable=False, default=100.0
    )  # GPU hours per month per user
    custom_quota = Column(Boolean, default=False)  # True if this is a custom user quota
    created_at = Column(DateTime, default=func.now())
    updated_at = Column(DateTime, default=func.now(), onupdate=func.now())

    # Composite unique constraint to ensure one quota per user per organization
    __table_args__ = (
        UniqueConstraint("organization_id", "user_id", name="uq_org_quotas_org_user"),
    )


class QuotaPeriod(Base):
    __tablename__ = "quota_periods"

    id = Column(String, primary_key=True, default=lambda: secrets.token_urlsafe(16))
    organization_id = Column(String, nullable=False)
    user_id = Column(
        String, nullable=True
    )  # NULL for org-wide periods, user_id for per-user periods
    period_start = Column(Date, nullable=False)  # First day of the billing period
    period_end = Column(Date, nullable=False)  # Last day of the billing period
    gpu_hours_used = Column(Float, default=0.0)  # Total GPU hours used in this period
    gpu_hours_limit = Column(Float, nullable=False)  # Quota limit for this period
    created_at = Column(DateTime, default=func.now())
    updated_at = Column(DateTime, default=func.now(), onupdate=func.now())


class GPUUsageLog(Base):
    __tablename__ = "gpu_usage_logs"

    id = Column(String, primary_key=True, default=lambda: secrets.token_urlsafe(16))
    organization_id = Column(String, nullable=False)
    user_id = Column(String, nullable=False)
    cluster_name = Column(String, nullable=False)
    job_id = Column(Integer, nullable=True)  # Optional job ID if this was a job
    gpu_count = Column(Integer, nullable=False, default=1)  # Number of GPUs used
    start_time = Column(DateTime, nullable=False)
    end_time = Column(DateTime, nullable=True)  # NULL if still running
    duration_hours = Column(Float, nullable=True)  # Calculated duration in hours
    instance_type = Column(String, nullable=True)  # e.g., "g4dn.xlarge", "V100"
    cloud_provider = Column(String, nullable=True)  # e.g., "aws", "azure", "gcp"
    cost_estimate = Column(Float, nullable=True)  # Estimated cost in USD
    created_at = Column(DateTime, default=func.now())


class StorageBucket(Base):
    __tablename__ = "storage_buckets"

    id = Column(String, primary_key=True, default=lambda: secrets.token_urlsafe(16))
    name = Column(
        String, nullable=False, unique=True
    )  # Human-readable name for the bucket
    remote_path = Column(
        String, nullable=False
    )  # Mount path on the VM (e.g., /mnt/data)
    source = Column(String, nullable=True)  # Source path (local path or bucket URI)
    store = Column(
        String, nullable=True
    )  # Storage provider (s3, gcs, azure, r2, ibm, oci)
    persistent = Column(
        Boolean, default=True
    )  # Whether bucket persists after task completion
    mode = Column(String, default="MOUNT")  # MOUNT, COPY, or MOUNT_CACHED
    organization_id = Column(String, nullable=False)
    created_by = Column(String, nullable=False)  # User ID who created the bucket
    created_at = Column(DateTime, default=func.now())
    updated_at = Column(DateTime, default=func.now(), onupdate=func.now())
    is_active = Column(
        Boolean, default=True
    )  # Whether the bucket is active and available


class SSHKey(Base):
    __tablename__ = "ssh_keys"

    id = Column(String, primary_key=True, default=lambda: secrets.token_urlsafe(16))
    user_id = Column(String, nullable=False)  # WorkOS user ID
    name = Column(String, nullable=False)  # Human-readable name for the key
    public_key = Column(Text, nullable=False)  # The SSH public key content
    fingerprint = Column(
        String, nullable=False, unique=True
    )  # SHA256 fingerprint for deduplication
    key_type = Column(String, nullable=False)  # ssh-rsa, ssh-ed25519, etc.
    created_at = Column(DateTime, default=func.now())
    updated_at = Column(DateTime, default=func.now(), onupdate=func.now())
    last_used_at = Column(
        DateTime, nullable=True
    )  # Track when key was last used for SSH
    is_active = Column(Boolean, default=True)  # Whether the key is active

    # Composite unique constraint to prevent duplicate key names per user
    __table_args__ = (
        UniqueConstraint("user_id", "name", name="uq_ssh_keys_user_name"),
    )

    @staticmethod
    def generate_fingerprint(public_key: str) -> str:
        """Generate SHA256 fingerprint for SSH public key"""
        import hashlib
        import base64

        # Remove key type and comment, keep only the key data
        parts = public_key.strip().split()
        if len(parts) < 2:
            raise ValueError("Invalid SSH public key format")

        key_data = parts[1]
        key_bytes = base64.b64decode(key_data)
        fingerprint = hashlib.sha256(key_bytes).hexdigest()
        return f"SHA256:{fingerprint}"

    def update_last_used(self):
        """Update the last_used_at timestamp"""
        self.last_used_at = datetime.utcnow()


class Team(Base):
    __tablename__ = "teams"

    id = Column(String, primary_key=True, default=lambda: secrets.token_urlsafe(16))
    name = Column(String, nullable=False)
    organization_id = Column(String, nullable=False)
    created_by = Column(String, nullable=False)
    created_at = Column(DateTime, default=func.now())
    updated_at = Column(DateTime, default=func.now(), onupdate=func.now())

    # Team name must be unique within an organization
    __table_args__ = (
        UniqueConstraint("organization_id", "name", name="uq_teams_org_name"),
    )


class TeamMembership(Base):
    __tablename__ = "team_memberships"

    id = Column(String, primary_key=True, default=lambda: secrets.token_urlsafe(16))
    team_id = Column(String, ForeignKey("teams.id", ondelete="CASCADE"), nullable=False)
    user_id = Column(String, nullable=False)
    organization_id = Column(String, nullable=False)  # Denormalized for constraint
    created_at = Column(DateTime, default=func.now())

    # A user can only be in one team per organization (not globally)
    __table_args__ = (
        UniqueConstraint("organization_id", "user_id", name="uq_team_memberships_org_user"),
    )


<<<<<<< HEAD
class TeamQuota(Base):
    __tablename__ = "team_quotas"

    id = Column(String, primary_key=True, default=lambda: secrets.token_urlsafe(16))
    organization_id = Column(String, nullable=False)
    team_id = Column(String, ForeignKey("teams.id", ondelete="CASCADE"), nullable=False)
    monthly_gpu_hours_per_user = Column(Float, nullable=False, default=100.0)
    created_at = Column(DateTime, default=func.now())
    updated_at = Column(DateTime, default=func.now(), onupdate=func.now())

    # Composite unique constraint to ensure one quota per team per organization
    __table_args__ = (
        UniqueConstraint("organization_id", "team_id", name="uq_team_quotas_org_team"),
=======
class ContainerRegistry(Base):
    __tablename__ = "container_registries"

    id = Column(String, primary_key=True, default=lambda: secrets.token_urlsafe(16))
    name = Column(String, nullable=False)  # Human-readable name for the registry
    docker_username = Column(String, nullable=False)  # Docker registry username
    docker_password = Column(Text, nullable=False)  # Docker registry password/token
    docker_server = Column(String, nullable=False)  # Docker registry server URL
    organization_id = Column(String, nullable=False)  # Organization that owns this registry
    user_id = Column(String, nullable=False)  # User who created this registry
    created_at = Column(DateTime, default=func.now())
    updated_at = Column(DateTime, default=func.now(), onupdate=func.now())
    is_active = Column(Boolean, default=True)  # Whether the registry is active

    # Registry name must be unique within an organization
    __table_args__ = (
        UniqueConstraint("organization_id", "name", name="uq_container_registries_org_name"),
>>>>>>> bbf258a6
    )<|MERGE_RESOLUTION|>--- conflicted
+++ resolved
@@ -252,7 +252,6 @@
     )
 
 
-<<<<<<< HEAD
 class TeamQuota(Base):
     __tablename__ = "team_quotas"
 
@@ -266,7 +265,8 @@
     # Composite unique constraint to ensure one quota per team per organization
     __table_args__ = (
         UniqueConstraint("organization_id", "team_id", name="uq_team_quotas_org_team"),
-=======
+    )
+    
 class ContainerRegistry(Base):
     __tablename__ = "container_registries"
 
@@ -284,5 +284,4 @@
     # Registry name must be unique within an organization
     __table_args__ = (
         UniqueConstraint("organization_id", "name", name="uq_container_registries_org_name"),
->>>>>>> bbf258a6
     )